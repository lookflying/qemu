/*
 * "Inventra" High-speed Dual-Role Controller (MUSB-HDRC), Mentor Graphics,
 * USB2.0 OTG compliant core used in various chips.
 *
 * Copyright (C) 2008 Nokia Corporation
 * Written by Andrzej Zaborowski <andrew@openedhand.com>
 *
 * This program is free software; you can redistribute it and/or
 * modify it under the terms of the GNU General Public License as
 * published by the Free Software Foundation; either version 2 or
 * (at your option) any later version of the License.
 *
 * This program is distributed in the hope that it will be useful,
 * but WITHOUT ANY WARRANTY; without even the implied warranty of
 * MERCHANTABILITY or FITNESS FOR A PARTICULAR PURPOSE.  See the
 * GNU General Public License for more details.
 *
 * You should have received a copy of the GNU General Public License along
 * with this program; if not, see <http://www.gnu.org/licenses/>.
 *
 * Only host-mode and non-DMA accesses are currently supported.
 */
#include "qemu-common.h"
#include "qemu-timer.h"
#include "usb.h"
#include "irq.h"
#include "hw.h"

/* Common USB registers */
#define MUSB_HDRC_FADDR		0x00	/* 8-bit */
#define MUSB_HDRC_POWER		0x01	/* 8-bit */

#define MUSB_HDRC_INTRTX	0x02	/* 16-bit */
#define MUSB_HDRC_INTRRX	0x04
#define MUSB_HDRC_INTRTXE	0x06  
#define MUSB_HDRC_INTRRXE	0x08  
#define MUSB_HDRC_INTRUSB	0x0a	/* 8 bit */
#define MUSB_HDRC_INTRUSBE	0x0b	/* 8 bit */
#define MUSB_HDRC_FRAME		0x0c	/* 16-bit */
#define MUSB_HDRC_INDEX		0x0e	/* 8 bit */
#define MUSB_HDRC_TESTMODE	0x0f	/* 8 bit */

/* Per-EP registers in indexed mode */
#define MUSB_HDRC_EP_IDX	0x10	/* 8-bit */

/* EP FIFOs */
#define MUSB_HDRC_FIFO		0x20

/* Additional Control Registers */
#define	MUSB_HDRC_DEVCTL	0x60	/* 8 bit */

/* These are indexed */
#define MUSB_HDRC_TXFIFOSZ	0x62	/* 8 bit (see masks) */
#define MUSB_HDRC_RXFIFOSZ	0x63	/* 8 bit (see masks) */
#define MUSB_HDRC_TXFIFOADDR	0x64	/* 16 bit offset shifted right 3 */
#define MUSB_HDRC_RXFIFOADDR	0x66	/* 16 bit offset shifted right 3 */

/* Some more registers */
#define MUSB_HDRC_VCTRL		0x68	/* 8 bit */
#define MUSB_HDRC_HWVERS	0x6c	/* 8 bit */

/* Added in HDRC 1.9(?) & MHDRC 1.4 */
/* ULPI pass-through */
#define MUSB_HDRC_ULPI_VBUSCTL	0x70
#define MUSB_HDRC_ULPI_REGDATA	0x74
#define MUSB_HDRC_ULPI_REGADDR	0x75
#define MUSB_HDRC_ULPI_REGCTL	0x76
#define MUSB_HDRC_ULPI_RAWDATA  0x77

/* Extended config & PHY control */
#define MUSB_HDRC_ENDCOUNT	0x78	/* 8 bit */
#define MUSB_HDRC_DMARAMCFG	0x79	/* 8 bit */
#define MUSB_HDRC_PHYWAIT	0x7a	/* 8 bit */
#define MUSB_HDRC_PHYVPLEN	0x7b	/* 8 bit */
#define MUSB_HDRC_HS_EOF1	0x7c	/* 8 bit, units of 546.1 us */
#define MUSB_HDRC_FS_EOF1	0x7d	/* 8 bit, units of 533.3 ns */
#define MUSB_HDRC_LS_EOF1	0x7e	/* 8 bit, units of 1.067 us */

/* Per-EP BUSCTL registers */
#define MUSB_HDRC_BUSCTL	0x80

/* Per-EP registers in flat mode */
#define MUSB_HDRC_EP		0x100

/* offsets to registers in flat model */
#define MUSB_HDRC_TXMAXP	0x00	/* 16 bit apparently */
#define MUSB_HDRC_TXCSR		0x02	/* 16 bit apparently */
#define MUSB_HDRC_CSR0		MUSB_HDRC_TXCSR		/* re-used for EP0 */
#define MUSB_HDRC_RXMAXP	0x04	/* 16 bit apparently */
#define MUSB_HDRC_RXCSR		0x06	/* 16 bit apparently */
#define MUSB_HDRC_RXCOUNT	0x08	/* 16 bit apparently */
#define MUSB_HDRC_COUNT0	MUSB_HDRC_RXCOUNT	/* re-used for EP0 */
#define MUSB_HDRC_TXTYPE	0x0a	/* 8 bit apparently */
#define MUSB_HDRC_TYPE0		MUSB_HDRC_TXTYPE	/* re-used for EP0 */
#define MUSB_HDRC_TXINTERVAL	0x0b	/* 8 bit apparently */
#define MUSB_HDRC_NAKLIMIT0	MUSB_HDRC_TXINTERVAL	/* re-used for EP0 */
#define MUSB_HDRC_RXTYPE	0x0c	/* 8 bit apparently */
#define MUSB_HDRC_RXINTERVAL	0x0d	/* 8 bit apparently */
#define MUSB_HDRC_FIFOSIZE	0x0f	/* 8 bit apparently */
#define MUSB_HDRC_CONFIGDATA	MGC_O_HDRC_FIFOSIZE	/* re-used for EP0 */

/* "Bus control" registers */
#define MUSB_HDRC_TXFUNCADDR	0x00
#define MUSB_HDRC_TXHUBADDR	0x02
#define MUSB_HDRC_TXHUBPORT	0x03

#define MUSB_HDRC_RXFUNCADDR	0x04
#define MUSB_HDRC_RXHUBADDR	0x06
#define MUSB_HDRC_RXHUBPORT	0x07

/*
 * MUSBHDRC Register bit masks
 */

/* POWER */
#define MGC_M_POWER_ISOUPDATE		0x80 
#define	MGC_M_POWER_SOFTCONN		0x40
#define	MGC_M_POWER_HSENAB		0x20
#define	MGC_M_POWER_HSMODE		0x10
#define MGC_M_POWER_RESET		0x08
#define MGC_M_POWER_RESUME		0x04
#define MGC_M_POWER_SUSPENDM		0x02
#define MGC_M_POWER_ENSUSPEND		0x01

/* INTRUSB */
#define MGC_M_INTR_SUSPEND		0x01
#define MGC_M_INTR_RESUME		0x02
#define MGC_M_INTR_RESET		0x04
#define MGC_M_INTR_BABBLE		0x04
#define MGC_M_INTR_SOF			0x08 
#define MGC_M_INTR_CONNECT		0x10
#define MGC_M_INTR_DISCONNECT		0x20
#define MGC_M_INTR_SESSREQ		0x40
#define MGC_M_INTR_VBUSERROR		0x80	/* FOR SESSION END */
#define MGC_M_INTR_EP0			0x01	/* FOR EP0 INTERRUPT */

/* DEVCTL */
#define MGC_M_DEVCTL_BDEVICE		0x80   
#define MGC_M_DEVCTL_FSDEV		0x40
#define MGC_M_DEVCTL_LSDEV		0x20
#define MGC_M_DEVCTL_VBUS		0x18
#define MGC_S_DEVCTL_VBUS		3
#define MGC_M_DEVCTL_HM			0x04
#define MGC_M_DEVCTL_HR			0x02
#define MGC_M_DEVCTL_SESSION		0x01

/* TESTMODE */
#define MGC_M_TEST_FORCE_HOST		0x80
#define MGC_M_TEST_FIFO_ACCESS		0x40
#define MGC_M_TEST_FORCE_FS		0x20
#define MGC_M_TEST_FORCE_HS		0x10
#define MGC_M_TEST_PACKET		0x08
#define MGC_M_TEST_K			0x04
#define MGC_M_TEST_J			0x02
#define MGC_M_TEST_SE0_NAK		0x01

/* CSR0 */
#define	MGC_M_CSR0_FLUSHFIFO		0x0100
#define MGC_M_CSR0_TXPKTRDY		0x0002
#define MGC_M_CSR0_RXPKTRDY		0x0001

/* CSR0 in Peripheral mode */
#define MGC_M_CSR0_P_SVDSETUPEND	0x0080
#define MGC_M_CSR0_P_SVDRXPKTRDY	0x0040
#define MGC_M_CSR0_P_SENDSTALL		0x0020
#define MGC_M_CSR0_P_SETUPEND		0x0010
#define MGC_M_CSR0_P_DATAEND		0x0008
#define MGC_M_CSR0_P_SENTSTALL		0x0004

/* CSR0 in Host mode */
#define MGC_M_CSR0_H_NO_PING		0x0800
#define MGC_M_CSR0_H_WR_DATATOGGLE	0x0400	/* set to allow setting: */
#define MGC_M_CSR0_H_DATATOGGLE		0x0200	/* data toggle control */
#define	MGC_M_CSR0_H_NAKTIMEOUT		0x0080
#define MGC_M_CSR0_H_STATUSPKT		0x0040
#define MGC_M_CSR0_H_REQPKT		0x0020
#define MGC_M_CSR0_H_ERROR		0x0010
#define MGC_M_CSR0_H_SETUPPKT		0x0008
#define MGC_M_CSR0_H_RXSTALL		0x0004

/* CONFIGDATA */
#define MGC_M_CONFIGDATA_MPRXE		0x80	/* auto bulk pkt combining */
#define MGC_M_CONFIGDATA_MPTXE		0x40	/* auto bulk pkt splitting */
#define MGC_M_CONFIGDATA_BIGENDIAN	0x20
#define MGC_M_CONFIGDATA_HBRXE		0x10	/* HB-ISO for RX */
#define MGC_M_CONFIGDATA_HBTXE		0x08	/* HB-ISO for TX */
#define MGC_M_CONFIGDATA_DYNFIFO	0x04	/* dynamic FIFO sizing */
#define MGC_M_CONFIGDATA_SOFTCONE	0x02	/* SoftConnect */
#define MGC_M_CONFIGDATA_UTMIDW		0x01	/* Width, 0 => 8b, 1 => 16b */

/* TXCSR in Peripheral and Host mode */
#define MGC_M_TXCSR_AUTOSET		0x8000
#define MGC_M_TXCSR_ISO			0x4000
#define MGC_M_TXCSR_MODE		0x2000
#define MGC_M_TXCSR_DMAENAB		0x1000
#define MGC_M_TXCSR_FRCDATATOG		0x0800
#define MGC_M_TXCSR_DMAMODE		0x0400
#define MGC_M_TXCSR_CLRDATATOG		0x0040
#define MGC_M_TXCSR_FLUSHFIFO		0x0008
#define MGC_M_TXCSR_FIFONOTEMPTY	0x0002
#define MGC_M_TXCSR_TXPKTRDY		0x0001

/* TXCSR in Peripheral mode */
#define MGC_M_TXCSR_P_INCOMPTX		0x0080
#define MGC_M_TXCSR_P_SENTSTALL		0x0020
#define MGC_M_TXCSR_P_SENDSTALL		0x0010
#define MGC_M_TXCSR_P_UNDERRUN		0x0004

/* TXCSR in Host mode */
#define MGC_M_TXCSR_H_WR_DATATOGGLE	0x0200
#define MGC_M_TXCSR_H_DATATOGGLE	0x0100
#define MGC_M_TXCSR_H_NAKTIMEOUT	0x0080
#define MGC_M_TXCSR_H_RXSTALL		0x0020
#define MGC_M_TXCSR_H_ERROR		0x0004

/* RXCSR in Peripheral and Host mode */
#define MGC_M_RXCSR_AUTOCLEAR		0x8000
#define MGC_M_RXCSR_DMAENAB		0x2000
#define MGC_M_RXCSR_DISNYET		0x1000
#define MGC_M_RXCSR_DMAMODE		0x0800
#define MGC_M_RXCSR_INCOMPRX		0x0100
#define MGC_M_RXCSR_CLRDATATOG		0x0080
#define MGC_M_RXCSR_FLUSHFIFO		0x0010
#define MGC_M_RXCSR_DATAERROR		0x0008
#define MGC_M_RXCSR_FIFOFULL		0x0002
#define MGC_M_RXCSR_RXPKTRDY		0x0001

/* RXCSR in Peripheral mode */
#define MGC_M_RXCSR_P_ISO		0x4000
#define MGC_M_RXCSR_P_SENTSTALL		0x0040
#define MGC_M_RXCSR_P_SENDSTALL		0x0020
#define MGC_M_RXCSR_P_OVERRUN		0x0004

/* RXCSR in Host mode */
#define MGC_M_RXCSR_H_AUTOREQ		0x4000
#define MGC_M_RXCSR_H_WR_DATATOGGLE	0x0400
#define MGC_M_RXCSR_H_DATATOGGLE	0x0200
#define MGC_M_RXCSR_H_RXSTALL		0x0040
#define MGC_M_RXCSR_H_REQPKT		0x0020
#define MGC_M_RXCSR_H_ERROR		0x0004

/* HUBADDR */
#define MGC_M_HUBADDR_MULTI_TT		0x80

/* ULPI: Added in HDRC 1.9(?) & MHDRC 1.4 */
#define MGC_M_ULPI_VBCTL_USEEXTVBUSIND	0x02
#define MGC_M_ULPI_VBCTL_USEEXTVBUS	0x01
#define MGC_M_ULPI_REGCTL_INT_ENABLE	0x08
#define MGC_M_ULPI_REGCTL_READNOTWRITE	0x04
#define MGC_M_ULPI_REGCTL_COMPLETE	0x02
#define MGC_M_ULPI_REGCTL_REG		0x01

/* #define MUSB_DEBUG */

#ifdef MUSB_DEBUG
#define TRACE(fmt,...) fprintf(stderr, "%s@%d: " fmt "\n", __FUNCTION__, \
                               __LINE__, ##__VA_ARGS__)
#else
#define TRACE(...)
#endif


static void musb_attach(USBPort *port);
static void musb_detach(USBPort *port);
static void musb_child_detach(USBPort *port, USBDevice *child);
static void musb_schedule_cb(USBPort *port, USBPacket *p);
static void musb_async_cancel_device(MUSBState *s, USBDevice *dev);

static USBPortOps musb_port_ops = {
    .attach = musb_attach,
    .detach = musb_detach,
    .child_detach = musb_child_detach,
    .complete = musb_schedule_cb,
};

static USBBusOps musb_bus_ops = {
};

typedef struct MUSBPacket MUSBPacket;
typedef struct MUSBEndPoint MUSBEndPoint;

struct MUSBPacket {
    USBPacket p;
    MUSBEndPoint *ep;
    int dir;
};

struct MUSBEndPoint {
    uint16_t faddr[2];
    uint8_t haddr[2];
    uint8_t hport[2];
    uint16_t csr[2];
    uint16_t maxp[2];
    uint16_t rxcount;
    uint8_t type[2];
    uint8_t interval[2];
    uint8_t config;
    uint8_t fifosize;
    int timeout[2];	/* Always in microframes */

    uint8_t *buf[2];
    int fifolen[2];
    int fifostart[2];
    int fifoaddr[2];
    MUSBPacket packey[2];
    int status[2];
    int ext_size[2];

    /* For callbacks' use */
    int epnum;
    int interrupt[2];
    MUSBState *musb;
    USBCallback *delayed_cb[2];
    QEMUTimer *intv_timer[2];
};

struct MUSBState {
    qemu_irq *irqs;
    USBBus bus;
    USBPort port;

    int idx;
    uint8_t devctl;
    uint8_t power;
    uint8_t faddr;

    uint8_t intr;
    uint8_t mask;
    uint16_t tx_intr;
    uint16_t tx_mask;
    uint16_t rx_intr;
    uint16_t rx_mask;

#ifdef SETUPLEN_HACK
    int setup_len;
#endif
    int session;

    uint8_t buf[0x8000];

        /* Duplicating the world since 2008!...  probably we should have 32
         * logical, single endpoints instead.  */
    MUSBEndPoint ep[16];
};

void musb_reset(MUSBState *s)
{
<<<<<<< HEAD
=======
    MUSBState *s = g_malloc0(sizeof(*s));
>>>>>>> e8906f35
    int i;

    s->faddr = 0x00;
    s->devctl = 0;
    s->power = MGC_M_POWER_HSENAB;

    s->tx_intr = 0x0000;
    s->rx_intr = 0x0000;
    s->tx_mask = 0xffff;
    s->rx_mask = 0xffff;
    s->intr = 0x00;
    s->mask = 0x06;
    s->idx = 0;

#ifdef SETUPLEN_HACK
    s->setup_len = 0;
#endif
    s->session = 0;
    memset(s->buf, 0, sizeof(s->buf));

    /* TODO: _DW */
    s->ep[0].config = MGC_M_CONFIGDATA_SOFTCONE | MGC_M_CONFIGDATA_DYNFIFO;
    for (i = 0; i < 16; i ++) {
        s->ep[i].fifosize = 64;
        s->ep[i].maxp[0] = 0x40;
        s->ep[i].maxp[1] = 0x40;
        s->ep[i].musb = s;
        s->ep[i].epnum = i;
        usb_packet_init(&s->ep[i].packey[0].p);
        usb_packet_init(&s->ep[i].packey[1].p);
    }
}

struct MUSBState *musb_init(DeviceState *parent_device, int gpio_base)
{
    MUSBState *s = qemu_mallocz(sizeof(*s));
    s->irqs = qemu_mallocz(__musb_irq_max * sizeof(qemu_irq));
    int i;
    for (i = 0; i < __musb_irq_max; i++) {
        s->irqs[i] = qdev_get_gpio_in(parent_device, gpio_base + i);
    }
    musb_reset(s);

    usb_bus_new(&s->bus, &musb_bus_ops, parent_device);
    usb_register_port(&s->bus, &s->port, s, 0, &musb_port_ops,
                      USB_SPEED_MASK_LOW | USB_SPEED_MASK_FULL);

    return s;
}

static void musb_vbus_set(MUSBState *s, int level)
{
    if (level)
        s->devctl |= 3 << MGC_S_DEVCTL_VBUS;
    else
        s->devctl &= ~MGC_M_DEVCTL_VBUS;

    qemu_set_irq(s->irqs[musb_set_vbus], level);
}

static void musb_intr_set(MUSBState *s, int line, int level)
{
    if (!level) {
        s->intr &= ~(1 << line);
        qemu_irq_lower(s->irqs[line]);
    } else if (s->mask & (1 << line)) {
        s->intr |= 1 << line;
        qemu_irq_raise(s->irqs[line]);
    }
}

static void musb_tx_intr_set(MUSBState *s, int line, int level)
{
    if (!level) {
        s->tx_intr &= ~(1 << line);
        if (!s->tx_intr)
            qemu_irq_lower(s->irqs[musb_irq_tx]);
    } else if (s->tx_mask & (1 << line)) {
        s->tx_intr |= 1 << line;
        qemu_irq_raise(s->irqs[musb_irq_tx]);
    }
}

static void musb_rx_intr_set(MUSBState *s, int line, int level)
{
    if (line) {
        if (!level) {
            s->rx_intr &= ~(1 << line);
            if (!s->rx_intr)
                qemu_irq_lower(s->irqs[musb_irq_rx]);
        } else if (s->rx_mask & (1 << line)) {
            s->rx_intr |= 1 << line;
            qemu_irq_raise(s->irqs[musb_irq_rx]);
        }
    } else
        musb_tx_intr_set(s, line, level);
}

uint32_t musb_core_intr_get(MUSBState *s)
{
    return (s->rx_intr << 15) | s->tx_intr;
}

void musb_core_intr_clear(MUSBState *s, uint32_t mask)
{
    if (s->rx_intr) {
        s->rx_intr &= mask >> 15;
        if (!s->rx_intr)
            qemu_irq_lower(s->irqs[musb_irq_rx]);
    }

    if (s->tx_intr) {
        s->tx_intr &= mask & 0xffff;
        if (!s->tx_intr)
            qemu_irq_lower(s->irqs[musb_irq_tx]);
    }
}

void musb_set_size(MUSBState *s, int epnum, int size, int is_tx)
{
    s->ep[epnum].ext_size[!is_tx] = size;
    s->ep[epnum].fifostart[0] = 0;
    s->ep[epnum].fifostart[1] = 0;
    s->ep[epnum].fifolen[0] = 0;
    s->ep[epnum].fifolen[1] = 0;
}

static void musb_session_update(MUSBState *s, int prev_dev, int prev_sess)
{
    int detect_prev = prev_dev && prev_sess;
    int detect = !!s->port.dev && s->session;

    if (detect && !detect_prev) {
        /* Let's skip the ID pin sense and VBUS sense formalities and
         * and signal a successful SRP directly.  This should work at least
         * for the Linux driver stack.  */
        musb_intr_set(s, musb_irq_connect, 1);

        if (s->port.dev->speed == USB_SPEED_LOW) {
            s->devctl &= ~MGC_M_DEVCTL_FSDEV;
            s->devctl |= MGC_M_DEVCTL_LSDEV;
        } else {
            s->devctl |= MGC_M_DEVCTL_FSDEV;
            s->devctl &= ~MGC_M_DEVCTL_LSDEV;
        }

        /* A-mode?  */
        s->devctl &= ~MGC_M_DEVCTL_BDEVICE;

        /* Host-mode bit?  */
        s->devctl |= MGC_M_DEVCTL_HM;
#if 1
        musb_vbus_set(s, 1);
#endif
    } else if (!detect && detect_prev) {
#if 1
        musb_vbus_set(s, 0);
#endif
    }
}

/* Attach or detach a device on our only port.  */
static void musb_attach(USBPort *port)
{
    MUSBState *s = (MUSBState *) port->opaque;

    musb_intr_set(s, musb_irq_vbus_request, 1);
    musb_session_update(s, 0, s->session);
}

static void musb_detach(USBPort *port)
{
    MUSBState *s = (MUSBState *) port->opaque;

    musb_async_cancel_device(s, port->dev);

    musb_intr_set(s, musb_irq_disconnect, 1);
    musb_session_update(s, 1, s->session);
}

static void musb_child_detach(USBPort *port, USBDevice *child)
{
    MUSBState *s = (MUSBState *) port->opaque;

    musb_async_cancel_device(s, child);
}

static void musb_cb_tick0(void *opaque)
{
    MUSBEndPoint *ep = (MUSBEndPoint *) opaque;

    ep->delayed_cb[0](&ep->packey[0].p, opaque);
}

static void musb_cb_tick1(void *opaque)
{
    MUSBEndPoint *ep = (MUSBEndPoint *) opaque;

    ep->delayed_cb[1](&ep->packey[1].p, opaque);
}

#define musb_cb_tick	(dir ? musb_cb_tick1 : musb_cb_tick0)

static void musb_schedule_cb(USBPort *port, USBPacket *packey)
{
    MUSBPacket *p = container_of(packey, MUSBPacket, p);
    MUSBEndPoint *ep = p->ep;
    int dir = p->dir;
    int timeout = 0;

    if (ep->status[dir] == USB_RET_NAK)
        timeout = ep->timeout[dir];
    else if (ep->interrupt[dir])
        timeout = 8;
    else
        return musb_cb_tick(ep);

    if (!ep->intv_timer[dir])
        ep->intv_timer[dir] = qemu_new_timer_ns(vm_clock, musb_cb_tick, ep);

    qemu_mod_timer(ep->intv_timer[dir], qemu_get_clock_ns(vm_clock) +
                   muldiv64(timeout, get_ticks_per_sec(), 8000));
}

static int musb_timeout(int ttype, int speed, int val)
{
#if 1
    return val << 3;
#endif

    switch (ttype) {
    case USB_ENDPOINT_XFER_CONTROL:
        if (val < 2)
            return 0;
        else if (speed == USB_SPEED_HIGH)
            return 1 << (val - 1);
        else
            return 8 << (val - 1);

    case USB_ENDPOINT_XFER_INT:
        if (speed == USB_SPEED_HIGH)
            if (val < 2)
                return 0;
            else
                return 1 << (val - 1);
        else
            return val << 3;

    case USB_ENDPOINT_XFER_BULK:
    case USB_ENDPOINT_XFER_ISOC:
        if (val < 2)
            return 0;
        else if (speed == USB_SPEED_HIGH)
            return 1 << (val - 1);
        else
            return 8 << (val - 1);
        /* TODO: what with low-speed Bulk and Isochronous?  */
    }

    hw_error("bad interval\n");
}

static void musb_packet(MUSBState *s, MUSBEndPoint *ep,
                int epnum, int pid, int len, USBCallback cb, int dir)
{
    int ret;
    int idx = epnum && dir;
    int ttype;

    /* ep->type[0,1] contains:
     * in bits 7:6 the speed (0 - invalid, 1 - high, 2 - full, 3 - slow)
     * in bits 5:4 the transfer type (BULK / INT)
     * in bits 3:0 the EP num
     */
    ttype = epnum ? (ep->type[idx] >> 4) & 3 : 0;

    ep->timeout[dir] = musb_timeout(ttype,
                    ep->type[idx] >> 6, ep->interval[idx]);
    ep->interrupt[dir] = ttype == USB_ENDPOINT_XFER_INT;
    ep->delayed_cb[dir] = cb;

    /* A wild guess on the FADDR semantics... */
    usb_packet_setup(&ep->packey[dir].p, pid, ep->faddr[idx],
                     ep->type[idx] & 0xf);
    usb_packet_addbuf(&ep->packey[dir].p, ep->buf[idx], len);
    ep->packey[dir].ep = ep;
    ep->packey[dir].dir = dir;

    if (s->port.dev)
        ret = usb_handle_packet(s->port.dev, &ep->packey[dir].p);
    else
        ret = USB_RET_NODEV;

    if (ret == USB_RET_ASYNC) {
        ep->status[dir] = len;
        return;
    }

    ep->status[dir] = ret;
    musb_schedule_cb(&s->port, &ep->packey[dir].p);
}

static void musb_tx_packet_complete(USBPacket *packey, void *opaque)
{
    /* Unfortunately we can't use packey->devep because that's the remote
     * endpoint number and may be different than our local.  */
    MUSBEndPoint *ep = (MUSBEndPoint *) opaque;
    int epnum = ep->epnum;
    MUSBState *s = ep->musb;

    ep->fifostart[0] = 0;
    ep->fifolen[0] = 0;
#ifdef CLEAR_NAK
    if (ep->status[0] != USB_RET_NAK) {
#endif
        if (epnum)
            ep->csr[0] &= ~(MGC_M_TXCSR_FIFONOTEMPTY | MGC_M_TXCSR_TXPKTRDY);
        else
            ep->csr[0] &= ~MGC_M_CSR0_TXPKTRDY;
#ifdef CLEAR_NAK
    }
#endif

    /* Clear all of the error bits first */
    if (epnum)
        ep->csr[0] &= ~(MGC_M_TXCSR_H_ERROR | MGC_M_TXCSR_H_RXSTALL |
                        MGC_M_TXCSR_H_NAKTIMEOUT);
    else
        ep->csr[0] &= ~(MGC_M_CSR0_H_ERROR | MGC_M_CSR0_H_RXSTALL |
                        MGC_M_CSR0_H_NAKTIMEOUT | MGC_M_CSR0_H_NO_PING);

    if (ep->status[0] == USB_RET_STALL) {
        /* Command not supported by target! */
        ep->status[0] = 0;

        if (epnum)
            ep->csr[0] |= MGC_M_TXCSR_H_RXSTALL;
        else
            ep->csr[0] |= MGC_M_CSR0_H_RXSTALL;
    }

    if (ep->status[0] == USB_RET_NAK) {
        ep->status[0] = 0;

        /* NAK timeouts are only generated in Bulk transfers and
         * Data-errors in Isochronous.  */
        if (ep->interrupt[0]) {
            return;
        }

        if (epnum)
            ep->csr[0] |= MGC_M_TXCSR_H_NAKTIMEOUT;
        else
            ep->csr[0] |= MGC_M_CSR0_H_NAKTIMEOUT;
    }

    if (ep->status[0] < 0) {
        if (ep->status[0] == USB_RET_BABBLE)
            musb_intr_set(s, musb_irq_rst_babble, 1);

        /* Pretend we've tried three times already and failed (in
         * case of USB_TOKEN_SETUP).  */
        if (epnum)
            ep->csr[0] |= MGC_M_TXCSR_H_ERROR;
        else
            ep->csr[0] |= MGC_M_CSR0_H_ERROR;

        musb_tx_intr_set(s, epnum, 1);
        return;
    }
    /* TODO: check len for over/underruns of an OUT packet?  */

#ifdef SETUPLEN_HACK
    if (!epnum && ep->packey[0].pid == USB_TOKEN_SETUP)
        s->setup_len = ep->packey[0].data[6];
#endif

    /* In DMA mode: if no error, assert DMA request for this EP,
     * and skip the interrupt.  */
    musb_tx_intr_set(s, epnum, 1);
}

static void musb_rx_packet_complete(USBPacket *packey, void *opaque)
{
    /* Unfortunately we can't use packey->devep because that's the remote
     * endpoint number and may be different than our local.  */
    MUSBEndPoint *ep = (MUSBEndPoint *) opaque;
    int epnum = ep->epnum;
    MUSBState *s = ep->musb;

    ep->fifostart[1] = 0;
    ep->fifolen[1] = 0;

#ifdef CLEAR_NAK
    if (ep->status[1] != USB_RET_NAK) {
#endif
        ep->csr[1] &= ~MGC_M_RXCSR_H_REQPKT;
        if (!epnum)
            ep->csr[0] &= ~MGC_M_CSR0_H_REQPKT;
#ifdef CLEAR_NAK
    }
#endif

    /* Clear all of the imaginable error bits first */
    ep->csr[1] &= ~(MGC_M_RXCSR_H_ERROR | MGC_M_RXCSR_H_RXSTALL |
                    MGC_M_RXCSR_DATAERROR);
    if (!epnum)
        ep->csr[0] &= ~(MGC_M_CSR0_H_ERROR | MGC_M_CSR0_H_RXSTALL |
                        MGC_M_CSR0_H_NAKTIMEOUT | MGC_M_CSR0_H_NO_PING);

    if (ep->status[1] == USB_RET_STALL) {
        ep->status[1] = 0;
        packey->result = 0;

        ep->csr[1] |= MGC_M_RXCSR_H_RXSTALL;
        if (!epnum)
            ep->csr[0] |= MGC_M_CSR0_H_RXSTALL;
    }

    if (ep->status[1] == USB_RET_NAK) {
        ep->status[1] = 0;

        /* NAK timeouts are only generated in Bulk transfers and
         * Data-errors in Isochronous.  */
        if (ep->interrupt[1])
            return musb_packet(s, ep, epnum, USB_TOKEN_IN,
                            packey->iov.size, musb_rx_packet_complete, 1);

        ep->csr[1] |= MGC_M_RXCSR_DATAERROR;
        if (!epnum)
            ep->csr[0] |= MGC_M_CSR0_H_NAKTIMEOUT;
    }

    if (ep->status[1] < 0) {
        if (ep->status[1] == USB_RET_BABBLE) {
            musb_intr_set(s, musb_irq_rst_babble, 1);
            return;
        }

        /* Pretend we've tried three times already and failed (in
         * case of a control transfer).  */
        ep->csr[1] |= MGC_M_RXCSR_H_ERROR;
        if (!epnum)
            ep->csr[0] |= MGC_M_CSR0_H_ERROR;

        musb_rx_intr_set(s, epnum, 1);
        return;
    }
    /* TODO: check len for over/underruns of an OUT packet?  */
    /* TODO: perhaps make use of e->ext_size[1] here.  */

    packey->result = ep->status[1];

    if (!(ep->csr[1] & (MGC_M_RXCSR_H_RXSTALL | MGC_M_RXCSR_DATAERROR))) {
        ep->csr[1] |= MGC_M_RXCSR_FIFOFULL | MGC_M_RXCSR_RXPKTRDY;
        if (!epnum)
            ep->csr[0] |= MGC_M_CSR0_RXPKTRDY;

        ep->rxcount = packey->result; /* XXX: MIN(packey->len, ep->maxp[1]); */
        /* In DMA mode: assert DMA request for this EP */
    }

    /* Only if DMA has not been asserted */
    musb_rx_intr_set(s, epnum, 1);
}

static void musb_async_cancel_device(MUSBState *s, USBDevice *dev)
{
    int ep, dir;

    for (ep = 0; ep < 16; ep++) {
        for (dir = 0; dir < 2; dir++) {
            if (s->ep[ep].packey[dir].p.owner != dev) {
                continue;
            }
            usb_cancel_packet(&s->ep[ep].packey[dir].p);
            /* status updates needed here? */
        }
    }
}

static void musb_tx_rdy(MUSBState *s, int epnum)
{
    MUSBEndPoint *ep = s->ep + epnum;
    int pid;
    int total, valid = 0;
    TRACE("start %d, len %d",  ep->fifostart[0], ep->fifolen[0] );
    ep->fifostart[0] += ep->fifolen[0];
    ep->fifolen[0] = 0;

    /* XXX: how's the total size of the packet retrieved exactly in
     * the generic case?  */
    total = ep->maxp[0] & 0x3ff;

    if (ep->ext_size[0]) {
        total = ep->ext_size[0];
        ep->ext_size[0] = 0;
        valid = 1;
    }

    /* If the packet is not fully ready yet, wait for a next segment.  */
    if (epnum && (ep->fifostart[0]) < total)
        return;

    if (!valid)
        total = ep->fifostart[0];

    pid = USB_TOKEN_OUT;
    if (!epnum && (ep->csr[0] & MGC_M_CSR0_H_SETUPPKT)) {
        pid = USB_TOKEN_SETUP;
        if (total != 8) {
            TRACE("illegal SETUPPKT length of %i bytes", total);
        }
        /* Controller should retry SETUP packets three times on errors
         * but it doesn't make sense for us to do that.  */
    }

    return musb_packet(s, ep, epnum, pid,
                    total, musb_tx_packet_complete, 0);
}

static void musb_rx_req(MUSBState *s, int epnum)
{
    MUSBEndPoint *ep = s->ep + epnum;
    int total;

    /* If we already have a packet, which didn't fit into the
     * 64 bytes of the FIFO, only move the FIFO start and return. (Obsolete) */
    if (ep->packey[1].p.pid == USB_TOKEN_IN && ep->status[1] >= 0 &&
                    (ep->fifostart[1]) + ep->rxcount <
                    ep->packey[1].p.iov.size) {
        TRACE("0x%08x, %d",  ep->fifostart[1], ep->rxcount );
        ep->fifostart[1] += ep->rxcount;
        ep->fifolen[1] = 0;

        ep->rxcount = MIN(ep->packey[0].p.iov.size - (ep->fifostart[1]),
                        ep->maxp[1]);

        ep->csr[1] &= ~MGC_M_RXCSR_H_REQPKT;
        if (!epnum)
            ep->csr[0] &= ~MGC_M_CSR0_H_REQPKT;

        /* Clear all of the error bits first */
        ep->csr[1] &= ~(MGC_M_RXCSR_H_ERROR | MGC_M_RXCSR_H_RXSTALL |
                        MGC_M_RXCSR_DATAERROR);
        if (!epnum)
            ep->csr[0] &= ~(MGC_M_CSR0_H_ERROR | MGC_M_CSR0_H_RXSTALL |
                            MGC_M_CSR0_H_NAKTIMEOUT | MGC_M_CSR0_H_NO_PING);

        ep->csr[1] |= MGC_M_RXCSR_FIFOFULL | MGC_M_RXCSR_RXPKTRDY;
        if (!epnum)
            ep->csr[0] |= MGC_M_CSR0_RXPKTRDY;
        musb_rx_intr_set(s, epnum, 1);
        return;
    }

    /* The driver sets maxp[1] to 64 or less because it knows the hardware
     * FIFO is this deep.  Bigger packets get split in
     * usb_generic_handle_packet but we can also do the splitting locally
     * for performance.  It turns out we can also have a bigger FIFO and
     * ignore the limit set in ep->maxp[1].  The Linux MUSB driver deals
     * OK with single packets of even 32KB and we avoid splitting, however
     * usb_msd.c sometimes sends a packet bigger than what Linux expects
     * (e.g. 8192 bytes instead of 4096) and we get an OVERRUN.  Splitting
     * hides this overrun from Linux.  Up to 4096 everything is fine
     * though.  Currently this is disabled.
     *
     * XXX: mind ep->fifosize.  */
    total = MIN(ep->maxp[1] & 0x3ff, sizeof(s->buf));

#ifdef SETUPLEN_HACK
    /* Why should *we* do that instead of Linux?  */
    if (!epnum) {
        if (ep->packey[0].p.devaddr == 2) {
            total = MIN(s->setup_len, 8);
        } else {
            total = MIN(s->setup_len, 64);
        }
        s->setup_len -= total;
    }
#endif

    return musb_packet(s, ep, epnum, USB_TOKEN_IN,
                    total, musb_rx_packet_complete, 1);
}

static uint8_t musb_read_fifo(MUSBEndPoint *ep)
{
    uint8_t value;
    if (ep->fifolen[1] >= 64) {
        /* We have a FIFO underrun */
        TRACE("EP%d FIFO is now empty, stop reading", ep->epnum);
        return 0x00000000;
    }
    /* In DMA mode clear RXPKTRDY and set REQPKT automatically
     * (if AUTOREQ is set) */

    ep->csr[1] &= ~MGC_M_RXCSR_FIFOFULL;
    value=ep->buf[1][ep->fifostart[1] + ep->fifolen[1] ++];
    TRACE("EP%d 0x%02x, %d", ep->epnum, value, ep->fifolen[1] );
    return value;
}

static void musb_write_fifo(MUSBEndPoint *ep, uint8_t value)
{
    TRACE("EP%d = %02x", ep->epnum, value);
    if (ep->fifolen[0] >= 64) {
        /* We have a FIFO overrun */
        TRACE("EP%d FIFO exceeded 64 bytes, stop feeding data", ep->epnum);
        return;
     }

     ep->buf[0][ep->fifostart[0] + ep->fifolen[0] ++] = value;
     ep->csr[0] |= MGC_M_TXCSR_FIFONOTEMPTY;
}

static void musb_ep_frame_cancel(MUSBEndPoint *ep, int dir)
{
    if (ep->intv_timer[dir])
        qemu_del_timer(ep->intv_timer[dir]);
}

/* Bus control */
static uint8_t musb_busctl_readb(void *opaque, int ep, int addr)
{
    MUSBState *s = (MUSBState *) opaque;

    switch (addr) {
    /* For USB2.0 HS hubs only */
    case MUSB_HDRC_TXHUBADDR:
        return s->ep[ep].haddr[0];
    case MUSB_HDRC_TXHUBPORT:
        return s->ep[ep].hport[0];
    case MUSB_HDRC_RXHUBADDR:
        return s->ep[ep].haddr[1];
    case MUSB_HDRC_RXHUBPORT:
        return s->ep[ep].hport[1];

    default:
        TRACE("unknown register 0x%02x", addr);
        return 0x00;
    };
}

static void musb_busctl_writeb(void *opaque, int ep, int addr, uint8_t value)
{
    MUSBState *s = (MUSBState *) opaque;

    switch (addr) {
    case MUSB_HDRC_TXFUNCADDR:
        s->ep[ep].faddr[0] = value;
        break;
    case MUSB_HDRC_RXFUNCADDR:
        s->ep[ep].faddr[1] = value;
        break;
    case MUSB_HDRC_TXHUBADDR:
        s->ep[ep].haddr[0] = value;
        break;
    case MUSB_HDRC_TXHUBPORT:
        s->ep[ep].hport[0] = value;
        break;
    case MUSB_HDRC_RXHUBADDR:
        s->ep[ep].haddr[1] = value;
        break;
    case MUSB_HDRC_RXHUBPORT:
        s->ep[ep].hport[1] = value;
        break;

    default:
        TRACE("unknown register 0x%02x", addr);
        break;
    };
}

static uint16_t musb_busctl_readh(void *opaque, int ep, int addr)
{
    MUSBState *s = (MUSBState *) opaque;

    switch (addr) {
    case MUSB_HDRC_TXFUNCADDR:
        return s->ep[ep].faddr[0];
    case MUSB_HDRC_RXFUNCADDR:
        return s->ep[ep].faddr[1];

    default:
        return musb_busctl_readb(s, ep, addr) |
                (musb_busctl_readb(s, ep, addr | 1) << 8);
    };
}

static void musb_busctl_writeh(void *opaque, int ep, int addr, uint16_t value)
{
    MUSBState *s = (MUSBState *) opaque;

    switch (addr) {
    case MUSB_HDRC_TXFUNCADDR:
        s->ep[ep].faddr[0] = value;
        break;
    case MUSB_HDRC_RXFUNCADDR:
        s->ep[ep].faddr[1] = value;
        break;

    default:
        musb_busctl_writeb(s, ep, addr, value & 0xff);
        musb_busctl_writeb(s, ep, addr | 1, value >> 8);
    };
}

/* Endpoint control */
static uint8_t musb_ep_readb(void *opaque, int ep, int addr)
{
    MUSBState *s = (MUSBState *) opaque;

    switch (addr) {
    case MUSB_HDRC_TXTYPE:
        return s->ep[ep].type[0];
    case MUSB_HDRC_TXINTERVAL:
        return s->ep[ep].interval[0];
    case MUSB_HDRC_RXTYPE:
        return s->ep[ep].type[1];
    case MUSB_HDRC_RXINTERVAL:
        return s->ep[ep].interval[1];
    case (MUSB_HDRC_FIFOSIZE & ~1):
        return 0x00;
    case MUSB_HDRC_FIFOSIZE:
        return ep ? s->ep[ep].fifosize : s->ep[ep].config;
    case MUSB_HDRC_RXCOUNT:
        return s->ep[ep].rxcount;

    default:
        TRACE("unknown register 0x%02x", addr);
        return 0x00;
    };
}

static void musb_ep_writeb(void *opaque, int ep, int addr, uint8_t value)
{
    MUSBState *s = (MUSBState *) opaque;

    switch (addr) {
    case MUSB_HDRC_TXTYPE:
        s->ep[ep].type[0] = value;
        break;
    case MUSB_HDRC_TXINTERVAL:
        s->ep[ep].interval[0] = value;
        musb_ep_frame_cancel(&s->ep[ep], 0);
        break;
    case MUSB_HDRC_RXTYPE:
        s->ep[ep].type[1] = value;
        break;
    case MUSB_HDRC_RXINTERVAL:
        s->ep[ep].interval[1] = value;
        musb_ep_frame_cancel(&s->ep[ep], 1);
        break;
    case (MUSB_HDRC_FIFOSIZE & ~1):
        break;
    case MUSB_HDRC_FIFOSIZE:
        TRACE("somebody messes with fifosize (now %i bytes)", value);
        s->ep[ep].fifosize = value;
        break;
    default:
        TRACE("unknown register 0x%02x", addr);
        break;
    };
}

static uint16_t musb_ep_readh(void *opaque, int ep, int addr)
{
    MUSBState *s = (MUSBState *) opaque;
    uint16_t ret;

    switch (addr) {
    case MUSB_HDRC_TXMAXP:
        return s->ep[ep].maxp[0];
    case MUSB_HDRC_TXCSR:
        return s->ep[ep].csr[0];
    case MUSB_HDRC_RXMAXP:
        return s->ep[ep].maxp[1];
    case MUSB_HDRC_RXCSR:
        ret = s->ep[ep].csr[1];

        /* TODO: This and other bits probably depend on
         * ep->csr[1] & MGC_M_RXCSR_AUTOCLEAR.  */
        if (s->ep[ep].csr[1] & MGC_M_RXCSR_AUTOCLEAR)
            s->ep[ep].csr[1] &= ~MGC_M_RXCSR_RXPKTRDY;

        return ret;
    case MUSB_HDRC_RXCOUNT:
        return s->ep[ep].rxcount;

    default:
        return musb_ep_readb(s, ep, addr) |
                (musb_ep_readb(s, ep, addr | 1) << 8);
    };
}

static void musb_ep_writeh(void *opaque, int ep, int addr, uint16_t value)
{
    MUSBState *s = (MUSBState *) opaque;

    switch (addr) {
    case MUSB_HDRC_TXMAXP:
        s->ep[ep].maxp[0] = value;
        break;
    case MUSB_HDRC_TXCSR:
        if (ep) {
            s->ep[ep].csr[0] &= value & 0xa6;
            s->ep[ep].csr[0] |= value & 0xff59;
        } else {
            s->ep[ep].csr[0] &= value & 0x85;
            s->ep[ep].csr[0] |= value & 0xf7a;
        }

        musb_ep_frame_cancel(&s->ep[ep], 0);

        if ((ep && (value & MGC_M_TXCSR_FLUSHFIFO)) ||
                        (!ep && (value & MGC_M_CSR0_FLUSHFIFO))) {
            s->ep[ep].fifolen[0] = 0;
            s->ep[ep].fifostart[0] = 0;
            if (ep)
                s->ep[ep].csr[0] &=
                        ~(MGC_M_TXCSR_FIFONOTEMPTY | MGC_M_TXCSR_TXPKTRDY);
            else
                s->ep[ep].csr[0] &=
                        ~(MGC_M_CSR0_TXPKTRDY | MGC_M_CSR0_RXPKTRDY);
        }
        if (
                        (ep &&
#ifdef CLEAR_NAK
                         (value & MGC_M_TXCSR_TXPKTRDY) &&
                         !(value & MGC_M_TXCSR_H_NAKTIMEOUT)) ||
#else
                         (value & MGC_M_TXCSR_TXPKTRDY)) ||
#endif
                        (!ep &&
#ifdef CLEAR_NAK
                         (value & MGC_M_CSR0_TXPKTRDY) &&
                         !(value & MGC_M_CSR0_H_NAKTIMEOUT)))
#else
                         (value & MGC_M_CSR0_TXPKTRDY)))
#endif
            musb_tx_rdy(s, ep);
        if (!ep &&
                        (value & MGC_M_CSR0_H_REQPKT) &&
#ifdef CLEAR_NAK
                        !(value & (MGC_M_CSR0_H_NAKTIMEOUT |
                                        MGC_M_CSR0_RXPKTRDY)))
#else
                        !(value & MGC_M_CSR0_RXPKTRDY))
#endif
            musb_rx_req(s, ep);
        break;

    case MUSB_HDRC_RXMAXP:
        s->ep[ep].maxp[1] = value;
        break;
    case MUSB_HDRC_RXCSR:
        /* (DMA mode only) */
        if (
                (value & MGC_M_RXCSR_H_AUTOREQ) &&
                !(value & MGC_M_RXCSR_RXPKTRDY) &&
                (s->ep[ep].csr[1] & MGC_M_RXCSR_RXPKTRDY))
            value |= MGC_M_RXCSR_H_REQPKT;

        s->ep[ep].csr[1] &= 0x102 | (value & 0x4d);
        s->ep[ep].csr[1] |= value & 0xfeb0;

        musb_ep_frame_cancel(&s->ep[ep], 1);

        if (value & MGC_M_RXCSR_FLUSHFIFO) {
            s->ep[ep].fifolen[1] = 0;
            s->ep[ep].fifostart[1] = 0;
            s->ep[ep].csr[1] &= ~(MGC_M_RXCSR_FIFOFULL | MGC_M_RXCSR_RXPKTRDY);
            /* If double buffering and we have two packets ready, flush
             * only the first one and set up the fifo at the second packet.  */
        }
#ifdef CLEAR_NAK
        if ((value & MGC_M_RXCSR_H_REQPKT) && !(value & MGC_M_RXCSR_DATAERROR))
#else
        if (value & MGC_M_RXCSR_H_REQPKT)
#endif
            musb_rx_req(s, ep);
        break;
    case MUSB_HDRC_RXCOUNT:
        s->ep[ep].rxcount = value;
        break;

    default:
        musb_ep_writeb(s, ep, addr, value & 0xff);
        musb_ep_writeb(s, ep, addr | 1, value >> 8);
    };
}

/* Generic control */
static uint32_t musb_readb(void *opaque, target_phys_addr_t addr)
{
    MUSBState *s = (MUSBState *) opaque;
    int ep, i;
    uint8_t ret;

    switch (addr) {
    case MUSB_HDRC_FADDR:
        return s->faddr;
    case MUSB_HDRC_POWER:
        return s->power;
    case MUSB_HDRC_INTRUSB:
        ret = s->intr;
        for (i = 0; i < sizeof(ret) * 8; i ++)
            if (ret & (1 << i))
                musb_intr_set(s, i, 0);
        return ret;
    case MUSB_HDRC_INTRUSBE:
        return s->mask;
    case MUSB_HDRC_INDEX:
        return s->idx;
    case MUSB_HDRC_TESTMODE:
        return 0x00;

    case MUSB_HDRC_EP_IDX ... (MUSB_HDRC_EP_IDX + 0xf):
        return musb_ep_readb(s, s->idx, addr & 0xf);

    case MUSB_HDRC_DEVCTL:
        return s->devctl;

    case MUSB_HDRC_TXFIFOSZ:
    case MUSB_HDRC_RXFIFOSZ:
    case MUSB_HDRC_VCTRL:
        /* TODO */
        return 0x00;

    case MUSB_HDRC_HWVERS:
        return (1 << 10) | 400;

    case (MUSB_HDRC_VCTRL | 1):
    case (MUSB_HDRC_HWVERS | 1):
    case (MUSB_HDRC_DEVCTL | 1):
        return 0x00;

    case MUSB_HDRC_BUSCTL ... (MUSB_HDRC_BUSCTL + 0x7f):
        ep = (addr >> 3) & 0xf;
        return musb_busctl_readb(s, ep, addr & 0x7);

    case MUSB_HDRC_EP ... (MUSB_HDRC_EP + 0xff):
        ep = (addr >> 4) & 0xf;
        return musb_ep_readb(s, ep, addr & 0xf);

    case MUSB_HDRC_FIFO ... (MUSB_HDRC_FIFO + 0x3f):
        ep = ((addr - MUSB_HDRC_FIFO) >> 2) & 0xf;
        return musb_read_fifo(s->ep + ep);

    case MUSB_HDRC_ULPI_REGADDR:
    case MUSB_HDRC_ULPI_REGDATA:
    case MUSB_HDRC_ULPI_RAWDATA:
        /* TODO */
        return 0x00;

    case MUSB_HDRC_ULPI_REGCTL:
        /* TODO */
        return 0x02;

    default:
        TRACE("unknown register 0x%02x", (int) addr);
        return 0x00;
    };
}

static void musb_writeb(void *opaque, target_phys_addr_t addr, uint32_t value)
{
    MUSBState *s = (MUSBState *) opaque;
    int ep;

    switch (addr) {
    case MUSB_HDRC_FADDR:
        s->faddr = value & 0x7f;
        break;
    case MUSB_HDRC_POWER:
        s->power = (value & 0xef) | (s->power & 0x10);
        /* MGC_M_POWER_RESET is also read-only in Peripheral Mode */
        if ((value & MGC_M_POWER_RESET) && s->port.dev) {
            usb_send_msg(s->port.dev, USB_MSG_RESET);
            /* Negotiate high-speed operation if MGC_M_POWER_HSENAB is set.  */
            if ((value & MGC_M_POWER_HSENAB) &&
                            s->port.dev->speed == USB_SPEED_HIGH)
                s->power |= MGC_M_POWER_HSMODE;	/* Success */
            /* Restart frame counting.  */
        }
        if (value & MGC_M_POWER_SUSPENDM) {
            /* When all transfers finish, suspend and if MGC_M_POWER_ENSUSPEND
             * is set, also go into low power mode.  Frame counting stops.  */
            /* XXX: Cleared when the interrupt register is read */
        }
        if (value & MGC_M_POWER_RESUME) {
            /* Wait 20ms and signal resuming on the bus.  Frame counting
             * restarts.  */
        }
        break;
    case MUSB_HDRC_INTRUSB:
        break;
    case MUSB_HDRC_INTRUSBE:
        s->mask = value & 0xff;
        break;
    case MUSB_HDRC_INDEX:
        s->idx = value & 0xf;
        break;
    case MUSB_HDRC_TESTMODE:
        break;

    case MUSB_HDRC_EP_IDX ... (MUSB_HDRC_EP_IDX + 0xf):
        musb_ep_writeb(s, s->idx, addr & 0xf, value);
        break;

    case MUSB_HDRC_DEVCTL:
        s->session = !!(value & MGC_M_DEVCTL_SESSION);
        musb_session_update(s,
                        !!s->port.dev,
                        !!(s->devctl & MGC_M_DEVCTL_SESSION));

        /* It seems this is the only R/W bit in this register?  */
        s->devctl &= ~MGC_M_DEVCTL_SESSION;
        s->devctl |= value & MGC_M_DEVCTL_SESSION;
        break;

    case MUSB_HDRC_TXFIFOSZ:
    case MUSB_HDRC_RXFIFOSZ:
    case MUSB_HDRC_VCTRL:
        /* TODO */
        break;

    case (MUSB_HDRC_VCTRL | 1):
    case (MUSB_HDRC_DEVCTL | 1):
        break;

    case MUSB_HDRC_BUSCTL ... (MUSB_HDRC_BUSCTL + 0x7f):
        ep = (addr >> 3) & 0xf;
        musb_busctl_writeb(s, ep, addr & 0x7, value);
        break;

    case MUSB_HDRC_EP ... (MUSB_HDRC_EP + 0xff):
        ep = (addr >> 4) & 0xf;
        musb_ep_writeb(s, ep, addr & 0xf, value);
        break;

    case MUSB_HDRC_FIFO ... (MUSB_HDRC_FIFO + 0x3f):
        ep = ((addr - MUSB_HDRC_FIFO) >> 2) & 0xf;
        musb_write_fifo(s->ep + ep, value & 0xff);
        break;

    case MUSB_HDRC_ULPI_REGADDR:
    case MUSB_HDRC_ULPI_REGCTL:
    case MUSB_HDRC_ULPI_REGDATA:
    case MUSB_HDRC_ULPI_RAWDATA:
        /* TODO */
        break;

    default:
        TRACE("unknown register 0x%02x", (int) addr);
        break;
    };
}

static uint32_t musb_readh(void *opaque, target_phys_addr_t addr)
{
    MUSBState *s = (MUSBState *) opaque;
    int ep, i;
    uint16_t ret;

    switch (addr) {
    case MUSB_HDRC_INTRTX:
        ret = s->tx_intr;
        /* Auto clear */
        for (i = 0; i < sizeof(ret) * 8; i ++)
            if (ret & (1 << i))
                musb_tx_intr_set(s, i, 0);
        return ret;
    case MUSB_HDRC_INTRRX:
        ret = s->rx_intr;
        /* Auto clear */
        for (i = 0; i < sizeof(ret) * 8; i ++)
            if (ret & (1 << i))
                musb_rx_intr_set(s, i, 0);
        return ret;
    case MUSB_HDRC_INTRTXE:
        return s->tx_mask;
    case MUSB_HDRC_INTRRXE:
        return s->rx_mask;

    case MUSB_HDRC_FRAME:
        /* TODO */
        return 0x0000;
    case MUSB_HDRC_TXFIFOADDR:
        return s->ep[s->idx].fifoaddr[0];
    case MUSB_HDRC_RXFIFOADDR:
        return s->ep[s->idx].fifoaddr[1];

    case MUSB_HDRC_EP_IDX ... (MUSB_HDRC_EP_IDX + 0xf):
        return musb_ep_readh(s, s->idx, addr & 0xf);

    case MUSB_HDRC_BUSCTL ... (MUSB_HDRC_BUSCTL + 0x7f):
        ep = (addr >> 3) & 0xf;
        return musb_busctl_readh(s, ep, addr & 0x7);

    case MUSB_HDRC_EP ... (MUSB_HDRC_EP + 0xff):
        ep = (addr >> 4) & 0xf;
        return musb_ep_readh(s, ep, addr & 0xf);

    case MUSB_HDRC_FIFO ... (MUSB_HDRC_FIFO + 0x3f):
        ep = ((addr - MUSB_HDRC_FIFO) >> 2) & 0xf;
        return (musb_read_fifo(s->ep + ep) | musb_read_fifo(s->ep + ep) << 8);

    default:
        return musb_readb(s, addr) | (musb_readb(s, addr | 1) << 8);
    };
}

static void musb_writeh(void *opaque, target_phys_addr_t addr, uint32_t value)
{
    MUSBState *s = (MUSBState *) opaque;
    int ep;

    switch (addr) {
    case MUSB_HDRC_INTRTXE:
        s->tx_mask = value;
        /* XXX: the masks seem to apply on the raising edge like with
         * edge-triggered interrupts, thus no need to update.  I may be
         * wrong though.  */
        break;
    case MUSB_HDRC_INTRRXE:
        s->rx_mask = value;
        break;

    case MUSB_HDRC_FRAME:
        /* TODO */
        break;
    case MUSB_HDRC_TXFIFOADDR:
        s->ep[s->idx].fifoaddr[0] = value;
        s->ep[s->idx].buf[0] =
                s->buf + ((value << 3) & 0x7ff );
        break;
    case MUSB_HDRC_RXFIFOADDR:
        s->ep[s->idx].fifoaddr[1] = value;
        s->ep[s->idx].buf[1] =
                s->buf + ((value << 3) & 0x7ff);
        break;

    case MUSB_HDRC_EP_IDX ... (MUSB_HDRC_EP_IDX + 0xf):
        musb_ep_writeh(s, s->idx, addr & 0xf, value);
        break;

    case MUSB_HDRC_BUSCTL ... (MUSB_HDRC_BUSCTL + 0x7f):
        ep = (addr >> 3) & 0xf;
        musb_busctl_writeh(s, ep, addr & 0x7, value);
        break;

    case MUSB_HDRC_EP ... (MUSB_HDRC_EP + 0xff):
        ep = (addr >> 4) & 0xf;
        musb_ep_writeh(s, ep, addr & 0xf, value);
        break;

    case MUSB_HDRC_FIFO ... (MUSB_HDRC_FIFO + 0x3f):
        ep = ((addr - MUSB_HDRC_FIFO) >> 2) & 0xf;
        musb_write_fifo(s->ep + ep, value & 0xff);
        musb_write_fifo(s->ep + ep, (value >> 8) & 0xff);
        break;

    default:
        musb_writeb(s, addr, value & 0xff);
        musb_writeb(s, addr | 1, value >> 8);
    };
}

static uint32_t musb_readw(void *opaque, target_phys_addr_t addr)
{
    MUSBState *s = (MUSBState *) opaque;
    int ep;

    switch (addr) {
    case MUSB_HDRC_FIFO ... (MUSB_HDRC_FIFO + 0x3f):
        ep = ((addr - MUSB_HDRC_FIFO) >> 2) & 0xf;
        return ( musb_read_fifo(s->ep + ep)       |
                 musb_read_fifo(s->ep + ep) << 8  |
                 musb_read_fifo(s->ep + ep) << 16 |
                 musb_read_fifo(s->ep + ep) << 24 );
    default:
        TRACE("unknown register 0x%02x", (int) addr);
        return 0x00000000;
    };
}

static void musb_writew(void *opaque, target_phys_addr_t addr, uint32_t value)
{
    MUSBState *s = (MUSBState *) opaque;
    int ep;

    switch (addr) {
    case MUSB_HDRC_FIFO ... (MUSB_HDRC_FIFO + 0x3f):
        ep = ((addr - MUSB_HDRC_FIFO) >> 2) & 0xf;
        musb_write_fifo(s->ep + ep, value & 0xff);
        musb_write_fifo(s->ep + ep, (value >> 8 ) & 0xff);
        musb_write_fifo(s->ep + ep, (value >> 16) & 0xff);
        musb_write_fifo(s->ep + ep, (value >> 24) & 0xff);
        break;
    default:
        TRACE("unknown register 0x%02x", (int) addr);
        break;
    };
}

CPUReadMemoryFunc * const musb_read[] = {
    musb_readb,
    musb_readh,
    musb_readw,
};

CPUWriteMemoryFunc * const musb_write[] = {
    musb_writeb,
    musb_writeh,
    musb_writew,
};<|MERGE_RESOLUTION|>--- conflicted
+++ resolved
@@ -8,7 +8,7 @@
  * This program is free software; you can redistribute it and/or
  * modify it under the terms of the GNU General Public License as
  * published by the Free Software Foundation; either version 2 or
- * (at your option) any later version of the License.
+ * (at your option) version 3 of the License.
  *
  * This program is distributed in the hope that it will be useful,
  * but WITHOUT ANY WARRANTY; without even the implied warranty of
@@ -345,10 +345,6 @@
 
 void musb_reset(MUSBState *s)
 {
-<<<<<<< HEAD
-=======
-    MUSBState *s = g_malloc0(sizeof(*s));
->>>>>>> e8906f35
     int i;
 
     s->faddr = 0x00;
@@ -384,12 +380,13 @@
 
 struct MUSBState *musb_init(DeviceState *parent_device, int gpio_base)
 {
-    MUSBState *s = qemu_mallocz(sizeof(*s));
-    s->irqs = qemu_mallocz(__musb_irq_max * sizeof(qemu_irq));
+    MUSBState *s = g_malloc0(sizeof(*s));
+    s->irqs = g_new0(qemu_irq, __musb_irq_max);
     int i;
     for (i = 0; i < __musb_irq_max; i++) {
         s->irqs[i] = qdev_get_gpio_in(parent_device, gpio_base + i);
     }
+
     musb_reset(s);
 
     usb_bus_new(&s->bus, &musb_bus_ops, parent_device);
@@ -1549,7 +1546,7 @@
         musb_write_fifo(s->ep + ep, (value >> 8 ) & 0xff);
         musb_write_fifo(s->ep + ep, (value >> 16) & 0xff);
         musb_write_fifo(s->ep + ep, (value >> 24) & 0xff);
-        break;
+            break;
     default:
         TRACE("unknown register 0x%02x", (int) addr);
         break;
