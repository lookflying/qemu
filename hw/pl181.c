--- conflicted
+++ resolved
@@ -457,13 +457,8 @@
     sysbus_init_mmio(dev, 0x1000, iomemtype);
     sysbus_init_irq(dev, &s->irq[0]);
     sysbus_init_irq(dev, &s->irq[1]);
-<<<<<<< HEAD
-    bd = qdev_init_bdrv(&dev->qdev, IF_SD);
-    s->card = sd_init(bd, 0, 0);
-=======
     dinfo = drive_get_next(IF_SD);
-    s->card = sd_init(dinfo ? dinfo->bdrv : NULL, 0);
->>>>>>> 6c5f738d
+    s->card = sd_init(dinfo ? dinfo->bdrv : NULL, 0, 0);
     qemu_register_reset(pl181_reset, s);
     pl181_reset(s);
     /* ??? Save/restore.  */
