/*
 * QEMU 16550A UART emulation
 *
 * Copyright (c) 2003-2004 Fabrice Bellard
 * Copyright (c) 2008 Citrix Systems, Inc.
 *
 * Permission is hereby granted, free of charge, to any person obtaining a copy
 * of this software and associated documentation files (the "Software"), to deal
 * in the Software without restriction, including without limitation the rights
 * to use, copy, modify, merge, publish, distribute, sublicense, and/or sell
 * copies of the Software, and to permit persons to whom the Software is
 * furnished to do so, subject to the following conditions:
 *
 * The above copyright notice and this permission notice shall be included in
 * all copies or substantial portions of the Software.
 *
 * THE SOFTWARE IS PROVIDED "AS IS", WITHOUT WARRANTY OF ANY KIND, EXPRESS OR
 * IMPLIED, INCLUDING BUT NOT LIMITED TO THE WARRANTIES OF MERCHANTABILITY,
 * FITNESS FOR A PARTICULAR PURPOSE AND NONINFRINGEMENT. IN NO EVENT SHALL
 * THE AUTHORS OR COPYRIGHT HOLDERS BE LIABLE FOR ANY CLAIM, DAMAGES OR OTHER
 * LIABILITY, WHETHER IN AN ACTION OF CONTRACT, TORT OR OTHERWISE, ARISING FROM,
 * OUT OF OR IN CONNECTION WITH THE SOFTWARE OR THE USE OR OTHER DEALINGS IN
 * THE SOFTWARE.
 */
#include "hw.h"
#include "qemu-char.h"
#include "isa.h"
#include "pc.h"
#include "qemu-timer.h"
#include "sysemu.h"

//#define DEBUG_SERIAL

#define UART_LCR_DLAB	0x80	/* Divisor latch access bit */

#define UART_IER_MSI	0x08	/* Enable Modem status interrupt */
#define UART_IER_RLSI	0x04	/* Enable receiver line status interrupt */
#define UART_IER_THRI	0x02	/* Enable Transmitter holding register int. */
#define UART_IER_RDI	0x01	/* Enable receiver data interrupt */

#define UART_IIR_NO_INT	0x01	/* No interrupts pending */
#define UART_IIR_ID	0x06	/* Mask for the interrupt ID */

#define UART_IIR_MSI	0x00	/* Modem status interrupt */
#define UART_IIR_THRI	0x02	/* Transmitter holding register empty */
#define UART_IIR_RDI	0x04	/* Receiver data interrupt */
#define UART_IIR_RLSI	0x06	/* Receiver line status interrupt */
#define UART_IIR_CTI    0x0C    /* Character Timeout Indication */

#define UART_IIR_FENF   0x80    /* Fifo enabled, but not functionning */
#define UART_IIR_FE     0xC0    /* Fifo enabled */

/*
 * These are the definitions for the Modem Control Register
 */
#define UART_MCR_LOOP	0x10	/* Enable loopback test mode */
#define UART_MCR_OUT2	0x08	/* Out2 complement */
#define UART_MCR_OUT1	0x04	/* Out1 complement */
#define UART_MCR_RTS	0x02	/* RTS complement */
#define UART_MCR_DTR	0x01	/* DTR complement */

/*
 * These are the definitions for the Modem Status Register
 */
#define UART_MSR_DCD	0x80	/* Data Carrier Detect */
#define UART_MSR_RI	0x40	/* Ring Indicator */
#define UART_MSR_DSR	0x20	/* Data Set Ready */
#define UART_MSR_CTS	0x10	/* Clear to Send */
#define UART_MSR_DDCD	0x08	/* Delta DCD */
#define UART_MSR_TERI	0x04	/* Trailing edge ring indicator */
#define UART_MSR_DDSR	0x02	/* Delta DSR */
#define UART_MSR_DCTS	0x01	/* Delta CTS */
#define UART_MSR_ANY_DELTA 0x0F	/* Any of the delta bits! */

#define UART_LSR_TEMT	0x40	/* Transmitter empty */
#define UART_LSR_THRE	0x20	/* Transmit-hold-register empty */
#define UART_LSR_BI	0x10	/* Break interrupt indicator */
#define UART_LSR_FE	0x08	/* Frame error indicator */
#define UART_LSR_PE	0x04	/* Parity error indicator */
#define UART_LSR_OE	0x02	/* Overrun error indicator */
#define UART_LSR_DR	0x01	/* Receiver data ready */
#define UART_LSR_INT_ANY 0x1E	/* Any of the lsr-interrupt-triggering status bits */

/* Interrupt trigger levels. The byte-counts are for 16550A - in newer UARTs the byte-count for each ITL is higher. */

#define UART_FCR_ITL_1      0x00 /* 1 byte ITL */
#define UART_FCR_ITL_2      0x40 /* 4 bytes ITL */
#define UART_FCR_ITL_3      0x80 /* 8 bytes ITL */
#define UART_FCR_ITL_4      0xC0 /* 14 bytes ITL */

#define UART_FCR_DMS        0x08    /* DMA Mode Select */
#define UART_FCR_XFR        0x04    /* XMIT Fifo Reset */
#define UART_FCR_RFR        0x02    /* RCVR Fifo Reset */
#define UART_FCR_FE         0x01    /* FIFO Enable */

#define UART_FIFO_LENGTH    16      /* 16550A Fifo Length */

#define XMIT_FIFO           0
#define RECV_FIFO           1
#define MAX_XMIT_RETRY      4

#ifdef DEBUG_SERIAL
#define DPRINTF(fmt, ...) \
do { fprintf(stderr, "serial: " fmt , ## __VA_ARGS__); } while (0)
#else
#define DPRINTF(fmt, ...) \
do {} while (0)
#endif

typedef struct SerialFIFO {
    uint8_t data[UART_FIFO_LENGTH];
    uint8_t count;
    uint8_t itl;                        /* Interrupt Trigger Level */
    uint8_t tail;
    uint8_t head;
} SerialFIFO;

struct SerialState {
    uint16_t divider;
    uint8_t rbr; /* receive register */
    uint8_t thr; /* transmit holding register */
    uint8_t tsr; /* transmit shift register */
    uint8_t ier;
    uint8_t iir; /* read only */
    uint8_t lcr;
    uint8_t mcr;
    uint8_t lsr; /* read only */
    uint8_t msr; /* read only */
    uint8_t scr;
    uint8_t fcr;
    uint8_t fcr_vmstate; /* we can't write directly this value
                            it has side effects */
    /* NOTE: this hidden state is necessary for tx irq generation as
       it can be reset while reading iir */
    int thr_ipending;
    qemu_irq irq;
    CharDriverState *chr;
    int last_break_enable;
    int it_shift;
    int baudbase;
    int tsr_retry;

    uint64_t last_xmit_ts;              /* Time when the last byte was successfully sent out of the tsr */
    SerialFIFO recv_fifo;
    SerialFIFO xmit_fifo;

    struct QEMUTimer *fifo_timeout_timer;
    int timeout_ipending;                   /* timeout interrupt pending state */
    struct QEMUTimer *transmit_timer;


    uint64_t char_transmit_time;               /* time to transmit a char in ticks*/
    int poll_msl;

    struct QEMUTimer *modem_status_poll;
    MemoryRegion io;
};

typedef struct ISASerialState {
    ISADevice dev;
    uint32_t index;
    uint32_t iobase;
    uint32_t isairq;
    SerialState state;
} ISASerialState;

static void serial_receive1(void *opaque, const uint8_t *buf, int size);

static void fifo_clear(SerialState *s, int fifo)
{
    SerialFIFO *f = (fifo) ? &s->recv_fifo : &s->xmit_fifo;
    memset(f->data, 0, UART_FIFO_LENGTH);
    f->count = 0;
    f->head = 0;
    f->tail = 0;
}

static int fifo_put(SerialState *s, int fifo, uint8_t chr)
{
    SerialFIFO *f = (fifo) ? &s->recv_fifo : &s->xmit_fifo;

    /* Receive overruns do not overwrite FIFO contents. */
    if (fifo == XMIT_FIFO || f->count < UART_FIFO_LENGTH) {

        f->data[f->head++] = chr;

        if (f->head == UART_FIFO_LENGTH)
            f->head = 0;
    }

    if (f->count < UART_FIFO_LENGTH)
        f->count++;
    else if (fifo == RECV_FIFO)
        s->lsr |= UART_LSR_OE;

    return 1;
}

static uint8_t fifo_get(SerialState *s, int fifo)
{
    SerialFIFO *f = (fifo) ? &s->recv_fifo : &s->xmit_fifo;
    uint8_t c;

    if(f->count == 0)
        return 0;

    c = f->data[f->tail++];
    if (f->tail == UART_FIFO_LENGTH)
        f->tail = 0;
    f->count--;

    return c;
}

static void serial_update_irq(SerialState *s)
{
    uint8_t tmp_iir = UART_IIR_NO_INT;

    if ((s->ier & UART_IER_RLSI) && (s->lsr & UART_LSR_INT_ANY)) {
        tmp_iir = UART_IIR_RLSI;
    } else if ((s->ier & UART_IER_RDI) && s->timeout_ipending) {
        /* Note that(s->ier & UART_IER_RDI) can mask this interrupt,
         * this is not in the specification but is observed on existing
         * hardware.  */
        tmp_iir = UART_IIR_CTI;
    } else if ((s->ier & UART_IER_RDI) && (s->lsr & UART_LSR_DR) &&
               (!(s->fcr & UART_FCR_FE) ||
                s->recv_fifo.count >= s->recv_fifo.itl)) {
        tmp_iir = UART_IIR_RDI;
    } else if ((s->ier & UART_IER_THRI) && s->thr_ipending) {
        tmp_iir = UART_IIR_THRI;
    } else if ((s->ier & UART_IER_MSI) && (s->msr & UART_MSR_ANY_DELTA)) {
        tmp_iir = UART_IIR_MSI;
    }

    s->iir = tmp_iir | (s->iir & 0xF0);

    if (tmp_iir != UART_IIR_NO_INT) {
        qemu_irq_raise(s->irq);
    } else {
        qemu_irq_lower(s->irq);
    }
}

static void serial_update_parameters(SerialState *s)
{
    int speed, parity, data_bits, stop_bits, frame_size;
    QEMUSerialSetParams ssp;

    if (s->divider == 0)
        return;

    /* Start bit. */
    frame_size = 1;
    if (s->lcr & 0x08) {
        /* Parity bit. */
        frame_size++;
        if (s->lcr & 0x10)
            parity = 'E';
        else
            parity = 'O';
    } else {
            parity = 'N';
    }
    if (s->lcr & 0x04)
        stop_bits = 2;
    else
        stop_bits = 1;

    data_bits = (s->lcr & 0x03) + 5;
    frame_size += data_bits + stop_bits;
    speed = s->baudbase / s->divider;
    ssp.speed = speed;
    ssp.parity = parity;
    ssp.data_bits = data_bits;
    ssp.stop_bits = stop_bits;
    s->char_transmit_time =  (get_ticks_per_sec() / speed) * frame_size;
    qemu_chr_fe_ioctl(s->chr, CHR_IOCTL_SERIAL_SET_PARAMS, &ssp);

    DPRINTF("speed=%d parity=%c data=%d stop=%d\n",
           speed, parity, data_bits, stop_bits);
}

static void serial_update_msl(SerialState *s)
{
    uint8_t omsr;
    int flags;

    qemu_del_timer(s->modem_status_poll);

    if (qemu_chr_fe_ioctl(s->chr,CHR_IOCTL_SERIAL_GET_TIOCM, &flags) == -ENOTSUP) {
        s->poll_msl = -1;
        return;
    }

    omsr = s->msr;

    s->msr = (flags & CHR_TIOCM_CTS) ? s->msr | UART_MSR_CTS : s->msr & ~UART_MSR_CTS;
    s->msr = (flags & CHR_TIOCM_DSR) ? s->msr | UART_MSR_DSR : s->msr & ~UART_MSR_DSR;
    s->msr = (flags & CHR_TIOCM_CAR) ? s->msr | UART_MSR_DCD : s->msr & ~UART_MSR_DCD;
    s->msr = (flags & CHR_TIOCM_RI) ? s->msr | UART_MSR_RI : s->msr & ~UART_MSR_RI;

    if (s->msr != omsr) {
         /* Set delta bits */
         s->msr = s->msr | ((s->msr >> 4) ^ (omsr >> 4));
         /* UART_MSR_TERI only if change was from 1 -> 0 */
         if ((s->msr & UART_MSR_TERI) && !(omsr & UART_MSR_RI))
             s->msr &= ~UART_MSR_TERI;
         serial_update_irq(s);
    }

    /* The real 16550A apparently has a 250ns response latency to line status changes.
       We'll be lazy and poll only every 10ms, and only poll it at all if MSI interrupts are turned on */

    if (s->poll_msl)
        qemu_mod_timer(s->modem_status_poll, qemu_get_clock_ns(vm_clock) + get_ticks_per_sec() / 100);
}

static void serial_xmit(void *opaque)
{
    SerialState *s = opaque;
    uint64_t new_xmit_ts = qemu_get_clock_ns(vm_clock);

    if (s->tsr_retry <= 0) {
        if (s->fcr & UART_FCR_FE) {
            s->tsr = fifo_get(s,XMIT_FIFO);
            if (!s->xmit_fifo.count)
                s->lsr |= UART_LSR_THRE;
        } else {
            s->tsr = s->thr;
            s->lsr |= UART_LSR_THRE;
        }
    }

    if (s->mcr & UART_MCR_LOOP) {
        /* in loopback mode, say that we just received a char */
        serial_receive1(s, &s->tsr, 1);
    } else if (qemu_chr_fe_write(s->chr, &s->tsr, 1) != 1) {
        if ((s->tsr_retry > 0) && (s->tsr_retry <= MAX_XMIT_RETRY)) {
            s->tsr_retry++;
            qemu_mod_timer(s->transmit_timer,  new_xmit_ts + s->char_transmit_time);
            return;
        } else if (s->poll_msl < 0) {
            /* If we exceed MAX_XMIT_RETRY and the backend is not a real serial port, then
            drop any further failed writes instantly, until we get one that goes through.
            This is to prevent guests that log to unconnected pipes or pty's from stalling. */
            s->tsr_retry = -1;
        }
    }
    else {
        s->tsr_retry = 0;
    }

    s->last_xmit_ts = qemu_get_clock_ns(vm_clock);
    if (!(s->lsr & UART_LSR_THRE))
        qemu_mod_timer(s->transmit_timer, s->last_xmit_ts + s->char_transmit_time);

    if (s->lsr & UART_LSR_THRE) {
        s->lsr |= UART_LSR_TEMT;
        s->thr_ipending = 1;
        serial_update_irq(s);
    }
}


static void serial_ioport_write(void *opaque, uint32_t addr, uint32_t val)
{
    SerialState *s = opaque;

    addr &= 7;
    DPRINTF("write addr=0x%02x val=0x%02x\n", addr, val);
    switch(addr) {
    default:
    case 0:
        if (s->lcr & UART_LCR_DLAB) {
            s->divider = (s->divider & 0xff00) | val;
            serial_update_parameters(s);
        } else {
            s->thr = (uint8_t) val;
            if(s->fcr & UART_FCR_FE) {
                fifo_put(s, XMIT_FIFO, s->thr);
                s->thr_ipending = 0;
                s->lsr &= ~UART_LSR_TEMT;
                s->lsr &= ~UART_LSR_THRE;
                serial_update_irq(s);
            } else {
                s->thr_ipending = 0;
                s->lsr &= ~UART_LSR_THRE;
                serial_update_irq(s);
            }
            serial_xmit(s);
        }
        break;
    case 1:
        if (s->lcr & UART_LCR_DLAB) {
            s->divider = (s->divider & 0x00ff) | (val << 8);
            serial_update_parameters(s);
        } else {
            s->ier = val & 0x0f;
            /* If the backend device is a real serial port, turn polling of the modem
               status lines on physical port on or off depending on UART_IER_MSI state */
            if (s->poll_msl >= 0) {
                if (s->ier & UART_IER_MSI) {
                     s->poll_msl = 1;
                     serial_update_msl(s);
                } else {
                     qemu_del_timer(s->modem_status_poll);
                     s->poll_msl = 0;
                }
            }
            if (s->lsr & UART_LSR_THRE) {
                s->thr_ipending = 1;
                serial_update_irq(s);
            }
        }
        break;
    case 2:
        val = val & 0xFF;

        if (s->fcr == val)
            break;

        /* Did the enable/disable flag change? If so, make sure FIFOs get flushed */
        if ((val ^ s->fcr) & UART_FCR_FE)
            val |= UART_FCR_XFR | UART_FCR_RFR;

        /* FIFO clear */

        if (val & UART_FCR_RFR) {
            qemu_del_timer(s->fifo_timeout_timer);
            s->timeout_ipending=0;
            fifo_clear(s,RECV_FIFO);
            if ((s->lsr & UART_LSR_DR)) {
                s->lsr &= ~(UART_LSR_DR | UART_LSR_BI | UART_LSR_OE);
                if (!(s->mcr & UART_MCR_LOOP)) {
                    qemu_chr_accept_input(s->chr);
                }
            }
        }

        if (val & UART_FCR_XFR) {
            fifo_clear(s,XMIT_FIFO);
            s->lsr |= UART_LSR_THRE;
        }

        if (val & UART_FCR_FE) {
            s->iir |= UART_IIR_FE;
            /* Set RECV_FIFO trigger Level */
            switch (val & 0xC0) {
            case UART_FCR_ITL_1:
                s->recv_fifo.itl = 1;
                break;
            case UART_FCR_ITL_2:
                s->recv_fifo.itl = 4;
                break;
            case UART_FCR_ITL_3:
                s->recv_fifo.itl = 8;
                break;
            case UART_FCR_ITL_4:
                s->recv_fifo.itl = 14;
                break;
            }
        } else
            s->iir &= ~UART_IIR_FE;

        /* Set fcr - or at least the bits in it that are supposed to "stick" */
        s->fcr = val & 0xC9;
        serial_update_irq(s);
        break;
    case 3:
        {
            int break_enable;
            s->lcr = val;
            serial_update_parameters(s);
            break_enable = (val >> 6) & 1;
            if (break_enable != s->last_break_enable) {
                s->last_break_enable = break_enable;
                qemu_chr_fe_ioctl(s->chr, CHR_IOCTL_SERIAL_SET_BREAK,
                               &break_enable);
            }
        }
        break;
    case 4:
        {
            int flags;
            int old_mcr = s->mcr;
            s->mcr = val & 0x1f;
            if (val & UART_MCR_LOOP)
                break;

            if (s->poll_msl >= 0 && old_mcr != s->mcr) {

                qemu_chr_fe_ioctl(s->chr,CHR_IOCTL_SERIAL_GET_TIOCM, &flags);

                flags &= ~(CHR_TIOCM_RTS | CHR_TIOCM_DTR);

                if (val & UART_MCR_RTS)
                    flags |= CHR_TIOCM_RTS;
                if (val & UART_MCR_DTR)
                    flags |= CHR_TIOCM_DTR;

                qemu_chr_fe_ioctl(s->chr,CHR_IOCTL_SERIAL_SET_TIOCM, &flags);
                /* Update the modem status after a one-character-send wait-time, since there may be a response
                   from the device/computer at the other end of the serial line */
                qemu_mod_timer(s->modem_status_poll, qemu_get_clock_ns(vm_clock) + s->char_transmit_time);
            }
        }
        break;
    case 5:
        break;
    case 6:
        break;
    case 7:
        s->scr = val;
        break;
    }
}

static uint32_t serial_ioport_read(void *opaque, uint32_t addr)
{
    SerialState *s = opaque;
    uint32_t ret;

    addr &= 7;
    switch(addr) {
    default:
    case 0:
        if (s->lcr & UART_LCR_DLAB) {
            ret = s->divider & 0xff;
        } else {
            if(s->fcr & UART_FCR_FE) {
                ret = fifo_get(s,RECV_FIFO);
                if (s->recv_fifo.count == 0)
                    s->lsr &= ~(UART_LSR_DR | UART_LSR_BI);
                else
                    qemu_mod_timer(s->fifo_timeout_timer, qemu_get_clock_ns (vm_clock) + s->char_transmit_time * 4);
                s->timeout_ipending = 0;
            } else {
                ret = s->rbr;
                s->lsr &= ~(UART_LSR_DR | UART_LSR_BI);
            }
            serial_update_irq(s);
            if (!(s->mcr & UART_MCR_LOOP)) {
                /* in loopback mode, don't receive any data */
                qemu_chr_accept_input(s->chr);
            }
        }
        break;
    case 1:
        if (s->lcr & UART_LCR_DLAB) {
            ret = (s->divider >> 8) & 0xff;
        } else {
            ret = s->ier;
        }
        break;
    case 2:
        ret = s->iir;
        if ((ret & UART_IIR_ID) == UART_IIR_THRI) {
            s->thr_ipending = 0;
            serial_update_irq(s);
        }
        break;
    case 3:
        ret = s->lcr;
        break;
    case 4:
        ret = s->mcr;
        break;
    case 5:
        ret = s->lsr;
        /* Clear break and overrun interrupts */
        if (s->lsr & (UART_LSR_BI|UART_LSR_OE)) {
            s->lsr &= ~(UART_LSR_BI|UART_LSR_OE);
            serial_update_irq(s);
        }
        break;
    case 6:
        if (s->mcr & UART_MCR_LOOP) {
            /* in loopback, the modem output pins are connected to the
               inputs */
            ret = (s->mcr & 0x0c) << 4;
            ret |= (s->mcr & 0x02) << 3;
            ret |= (s->mcr & 0x01) << 5;
        } else {
            if (s->poll_msl >= 0)
                serial_update_msl(s);
            ret = s->msr;
            /* Clear delta bits & msr int after read, if they were set */
            if (s->msr & UART_MSR_ANY_DELTA) {
                s->msr &= 0xF0;
                serial_update_irq(s);
            }
        }
        break;
    case 7:
        ret = s->scr;
        break;
    }
    DPRINTF("read addr=0x%02x val=0x%02x\n", addr, ret);
    return ret;
}

static int serial_can_receive(SerialState *s)
{
    if(s->fcr & UART_FCR_FE) {
        if(s->recv_fifo.count < UART_FIFO_LENGTH)
        /* Advertise (fifo.itl - fifo.count) bytes when count < ITL, and 1 if above. If UART_FIFO_LENGTH - fifo.count is
        advertised the effect will be to almost always fill the fifo completely before the guest has a chance to respond,
        effectively overriding the ITL that the guest has set. */
             return (s->recv_fifo.count <= s->recv_fifo.itl) ? s->recv_fifo.itl - s->recv_fifo.count : 1;
        else
             return 0;
    } else {
    return !(s->lsr & UART_LSR_DR);
    }
}

static void serial_receive_break(SerialState *s)
{
    s->rbr = 0;
    /* When the LSR_DR is set a null byte is pushed into the fifo */
    fifo_put(s, RECV_FIFO, '\0');
    s->lsr |= UART_LSR_BI | UART_LSR_DR;
    serial_update_irq(s);
}

/* There's data in recv_fifo and s->rbr has not been read for 4 char transmit times */
static void fifo_timeout_int (void *opaque) {
    SerialState *s = opaque;
    if (s->recv_fifo.count) {
        s->timeout_ipending = 1;
        serial_update_irq(s);
    }
}

static int serial_can_receive1(void *opaque)
{
    SerialState *s = opaque;
    return serial_can_receive(s);
}

static void serial_receive1(void *opaque, const uint8_t *buf, int size)
{
    SerialState *s = opaque;
    if(s->fcr & UART_FCR_FE) {
        int i;
        for (i = 0; i < size; i++) {
            fifo_put(s, RECV_FIFO, buf[i]);
        }
        s->lsr |= UART_LSR_DR;
        /* call the timeout receive callback in 4 char transmit time */
        qemu_mod_timer(s->fifo_timeout_timer, qemu_get_clock_ns (vm_clock) + s->char_transmit_time * 4);
    } else {
        if (s->lsr & UART_LSR_DR)
            s->lsr |= UART_LSR_OE;
        s->rbr = buf[0];
        s->lsr |= UART_LSR_DR;
    }
    serial_update_irq(s);
}

static void serial_event(void *opaque, int event)
{
    SerialState *s = opaque;
    DPRINTF("event %x\n", event);
    if (event == CHR_EVENT_BREAK)
        serial_receive_break(s);
}

static void serial_pre_save(void *opaque)
{
    SerialState *s = opaque;
    s->fcr_vmstate = s->fcr;
}

static int serial_post_load(void *opaque, int version_id)
{
    SerialState *s = opaque;

    if (version_id < 3) {
        s->fcr_vmstate = 0;
    }
    /* Initialize fcr via setter to perform essential side-effects */
    serial_ioport_write(s, 0x02, s->fcr_vmstate);
    serial_update_parameters(s);
    return 0;
}

static const VMStateDescription vmstate_serial = {
    .name = "serial",
    .version_id = 3,
    .minimum_version_id = 2,
    .pre_save = serial_pre_save,
    .post_load = serial_post_load,
    .fields      = (VMStateField []) {
        VMSTATE_UINT16_V(divider, SerialState, 2),
        VMSTATE_UINT8(rbr, SerialState),
        VMSTATE_UINT8(ier, SerialState),
        VMSTATE_UINT8(iir, SerialState),
        VMSTATE_UINT8(lcr, SerialState),
        VMSTATE_UINT8(mcr, SerialState),
        VMSTATE_UINT8(lsr, SerialState),
        VMSTATE_UINT8(msr, SerialState),
        VMSTATE_UINT8(scr, SerialState),
        VMSTATE_UINT8_V(fcr_vmstate, SerialState, 3),
        VMSTATE_END_OF_LIST()
    }
};

static void serial_reset(void *opaque)
{
    SerialState *s = opaque;

    s->rbr = 0;
    s->ier = 0;
    s->iir = UART_IIR_NO_INT;
    s->lcr = 0;
    s->lsr = UART_LSR_TEMT | UART_LSR_THRE;
    s->msr = UART_MSR_DCD | UART_MSR_DSR | UART_MSR_CTS;
    /* Default to 9600 baud, 1 start bit, 8 data bits, 1 stop bit, no parity. */
    s->divider = 0x0C;
    s->mcr = UART_MCR_OUT2;
    s->scr = 0;
    s->tsr_retry = 0;
    s->char_transmit_time = (get_ticks_per_sec() / 9600) * 10;
    s->poll_msl = 0;

    fifo_clear(s,RECV_FIFO);
    fifo_clear(s,XMIT_FIFO);

    s->last_xmit_ts = qemu_get_clock_ns(vm_clock);

    s->thr_ipending = 0;
    s->last_break_enable = 0;
    qemu_irq_lower(s->irq);
}

static void serial_init_core(SerialState *s)
{
    if (!s->chr) {
        fprintf(stderr, "Can't create serial device, empty char device\n");
	exit(1);
    }

    s->modem_status_poll = qemu_new_timer_ns(vm_clock, (QEMUTimerCB *) serial_update_msl, s);

    s->fifo_timeout_timer = qemu_new_timer_ns(vm_clock, (QEMUTimerCB *) fifo_timeout_int, s);
    s->transmit_timer = qemu_new_timer_ns(vm_clock, (QEMUTimerCB *) serial_xmit, s);

    qemu_register_reset(serial_reset, s);

    qemu_chr_add_handlers(s->chr, serial_can_receive1, serial_receive1,
                          serial_event, s);
}

/* Change the main reference oscillator frequency. */
void serial_set_frequency(SerialState *s, uint32_t frequency)
{
    s->baudbase = frequency;
    serial_update_parameters(s);
}

static const int isa_serial_io[MAX_SERIAL_PORTS] = { 0x3f8, 0x2f8, 0x3e8, 0x2e8 };
static const int isa_serial_irq[MAX_SERIAL_PORTS] = { 4, 3, 4, 3 };

static const MemoryRegionPortio serial_portio[] = {
    { 0, 8, 1, .read = serial_ioport_read, .write = serial_ioport_write },
    PORTIO_END_OF_LIST()
};

static const MemoryRegionOps serial_io_ops = {
    .old_portio = serial_portio
};

static int serial_isa_initfn(ISADevice *dev)
{
    static int index;
    ISASerialState *isa = DO_UPCAST(ISASerialState, dev, dev);
    SerialState *s = &isa->state;

    if (isa->index == -1)
        isa->index = index;
    if (isa->index >= MAX_SERIAL_PORTS)
        return -1;
    if (isa->iobase == -1)
        isa->iobase = isa_serial_io[isa->index];
    if (isa->isairq == -1)
        isa->isairq = isa_serial_irq[isa->index];
    index++;

    s->baudbase = 115200;
    isa_init_irq(dev, &s->irq, isa->isairq);
    serial_init_core(s);
    qdev_set_legacy_instance_id(&dev->qdev, isa->iobase, 3);

    memory_region_init_io(&s->io, &serial_io_ops, s, "serial", 8);
    isa_register_ioport(dev, &s->io, isa->iobase);
    return 0;
}

static const VMStateDescription vmstate_isa_serial = {
    .name = "serial",
    .version_id = 3,
    .minimum_version_id = 2,
    .fields      = (VMStateField []) {
        VMSTATE_STRUCT(state, ISASerialState, 0, vmstate_serial, SerialState),
        VMSTATE_END_OF_LIST()
    }
};

SerialState *serial_init(int base, qemu_irq irq, int baudbase,
                         CharDriverState *chr)
{
    SerialState *s;

    s = g_malloc0(sizeof(SerialState));

    s->irq = irq;
    s->baudbase = baudbase;
    s->chr = chr;
    serial_init_core(s);

    vmstate_register(NULL, base, &vmstate_serial, s);

    register_ioport_write(base, 8, 1, serial_ioport_write, s);
    register_ioport_read(base, 8, 1, serial_ioport_read, s);
    return s;
}

/* Memory mapped interface */
static uint64_t serial_mm_read(void *opaque, target_phys_addr_t addr,
                               unsigned size)
{
    SerialState *s = opaque;
    return serial_ioport_read(s, addr >> s->it_shift);
}

static void serial_mm_write(void *opaque, target_phys_addr_t addr,
                            uint64_t value, unsigned size)
{
    SerialState *s = opaque;
    value &= ~0u >> (32 - (size * 8));
    serial_ioport_write(s, addr >> s->it_shift, value);
}

static const MemoryRegionOps serial_mm_ops[3] = {
    [DEVICE_NATIVE_ENDIAN] = {
        .read = serial_mm_read,
        .write = serial_mm_write,
        .endianness = DEVICE_NATIVE_ENDIAN,
    },
    [DEVICE_LITTLE_ENDIAN] = {
        .read = serial_mm_read,
        .write = serial_mm_write,
        .endianness = DEVICE_LITTLE_ENDIAN,
    },
    [DEVICE_BIG_ENDIAN] = {
        .read = serial_mm_read,
        .write = serial_mm_write,
        .endianness = DEVICE_BIG_ENDIAN,
    },
};

SerialState *serial_mm_init(MemoryRegion *address_space,
                            target_phys_addr_t base, int it_shift,
                            qemu_irq irq, int baudbase,
                            CharDriverState *chr, enum device_endian end)
{
    SerialState *s;

    s = g_malloc0(sizeof(SerialState));

    s->it_shift = it_shift;
    s->irq = irq;
    s->baudbase = baudbase;
    s->chr = chr;

    serial_init_core(s);
    vmstate_register(NULL, base, &vmstate_serial, s);

    if (address_space) {
        memory_region_init_io(&s->io, &serial_mm_ops[end], s,
                              "serial", 8 << it_shift);
        memory_region_add_subregion(address_space, base, &s->io);
    }

    serial_update_msl(s);
    return s;
}

<<<<<<< HEAD
void serial_change_char_driver(SerialState *s, CharDriverState *chr)
{
    /* TODO this is somewhat guesswork, and pretty ugly anyhow */
    qemu_chr_add_handlers(s->chr, NULL, NULL, NULL, NULL);
    s->chr = chr;
    qemu_chr_add_handlers(s->chr, serial_can_receive1, serial_receive1,
                          serial_event, s);
    serial_update_msl(s);
}

const MemoryRegionOps *serial_get_memops(enum device_endian end)
{
    return &serial_mm_ops[end];
}

qemu_irq *serial_get_irq(SerialState *s)
{
    return &s->irq;
}
=======
static Property serial_isa_properties[] = {
    DEFINE_PROP_UINT32("index", ISASerialState, index,   -1),
    DEFINE_PROP_HEX32("iobase", ISASerialState, iobase,  -1),
    DEFINE_PROP_UINT32("irq",   ISASerialState, isairq,  -1),
    DEFINE_PROP_CHR("chardev",  ISASerialState, state.chr),
    DEFINE_PROP_END_OF_LIST(),
};
>>>>>>> 6c263e26

static void serial_isa_class_initfn(ObjectClass *klass, void *data)
{
    DeviceClass *dc = DEVICE_CLASS(klass);
    ISADeviceClass *ic = ISA_DEVICE_CLASS(klass);
    ic->init = serial_isa_initfn;
    dc->vmsd = &vmstate_isa_serial;
    dc->props = serial_isa_properties;
}

static TypeInfo serial_isa_info = {
    .name          = "isa-serial",
    .parent        = TYPE_ISA_DEVICE,
    .instance_size = sizeof(ISASerialState),
    .class_init    = serial_isa_class_initfn,
};

static void serial_register_types(void)
{
    type_register_static(&serial_isa_info);
}

type_init(serial_register_types)<|MERGE_RESOLUTION|>--- conflicted
+++ resolved
@@ -888,7 +888,6 @@
     return s;
 }
 
-<<<<<<< HEAD
 void serial_change_char_driver(SerialState *s, CharDriverState *chr)
 {
     /* TODO this is somewhat guesswork, and pretty ugly anyhow */
@@ -908,7 +907,7 @@
 {
     return &s->irq;
 }
-=======
+
 static Property serial_isa_properties[] = {
     DEFINE_PROP_UINT32("index", ISASerialState, index,   -1),
     DEFINE_PROP_HEX32("iobase", ISASerialState, iobase,  -1),
@@ -916,7 +915,6 @@
     DEFINE_PROP_CHR("chardev",  ISASerialState, state.chr),
     DEFINE_PROP_END_OF_LIST(),
 };
->>>>>>> 6c263e26
 
 static void serial_isa_class_initfn(ObjectClass *klass, void *data)
 {
