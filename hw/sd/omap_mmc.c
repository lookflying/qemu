/*
 * OMAP on-chip MMC/SD host emulation.
 *
 * Copyright (C) 2006-2007 Andrzej Zaborowski  <balrog@zabor.org>
 *
 * This program is free software; you can redistribute it and/or
 * modify it under the terms of the GNU General Public License as
 * published by the Free Software Foundation; either version 2 or
 * (at your option) version 3 of the License.
 *
 * This program is distributed in the hope that it will be useful,
 * but WITHOUT ANY WARRANTY; without even the implied warranty of
 * MERCHANTABILITY or FITNESS FOR A PARTICULAR PURPOSE.  See the
 * GNU General Public License for more details.
 *
 * You should have received a copy of the GNU General Public License along
 * with this program; if not, see <http://www.gnu.org/licenses/>.
 */
#include "hw/hw.h"
#include "hw/arm/omap.h"
#include "hw/sd.h"

struct omap_mmc_s {
    qemu_irq irq;
    qemu_irq *dma;
    qemu_irq coverswitch;
    MemoryRegion iomem;
    omap_clk clk;
    SDState *card;
    uint16_t last_cmd;
    uint16_t sdio;
    uint16_t rsp[8];
    uint32_t arg;
    int lines;
    int dw;
    int mode;
    int enable;
    int be;
    int rev;
    uint16_t status;
    uint16_t mask;
    uint8_t cto;
    uint16_t dto;
    int clkdiv;
    uint16_t fifo[32];
    int fifo_start;
    int fifo_len;
    uint16_t blen;
    uint16_t blen_counter;
    uint16_t nblk;
    uint16_t nblk_counter;
    int tx_dma;
    int rx_dma;
    int af_level;
    int ae_level;

    int ddir;
    int transfer;

    int cdet_wakeup;
    int cdet_enable;
    int cdet_state;
    qemu_irq cdet;
};

static void omap_mmc_interrupts_update(struct omap_mmc_s *s)
{
    qemu_set_irq(s->irq, !!(s->status & s->mask));
}

static void omap_mmc_fifolevel_update(struct omap_mmc_s *host)
{
    if (!host->transfer && !host->fifo_len) {
        host->status &= 0xf3ff;
        return;
    }

    if (host->fifo_len > host->af_level && host->ddir) {
        if (host->rx_dma) {
            host->status &= 0xfbff;
            qemu_irq_raise(host->dma[1]);
        } else
            host->status |= 0x0400;
    } else {
        host->status &= 0xfbff;
        qemu_irq_lower(host->dma[1]);
    }

    if (host->fifo_len < host->ae_level && !host->ddir) {
        if (host->tx_dma) {
            host->status &= 0xf7ff;
            qemu_irq_raise(host->dma[0]);
        } else
            host->status |= 0x0800;
    } else {
        qemu_irq_lower(host->dma[0]);
        host->status &= 0xf7ff;
    }
}

typedef enum {
    sd_nore = 0,	/* no response */
    sd_r1,		/* normal response command */
    sd_r2,		/* CID, CSD registers */
    sd_r3,		/* OCR register */
    sd_r6 = 6,		/* Published RCA response */
    sd_r1b = -1,
} sd_rsp_type_t;

static void omap_mmc_command(struct omap_mmc_s *host, int cmd, int dir,
                sd_cmd_type_t type, int busy, sd_rsp_type_t resptype, int init)
{
    uint32_t rspstatus, mask;
    int rsplen, timeout;
    SDRequest request;
    uint8_t response[16];

    if (init && cmd == 0) {
        host->status |= 0x0001;
        return;
    }

    if (resptype == sd_r1 && busy)
        resptype = sd_r1b;

    if (type == sd_adtc) {
        host->fifo_start = 0;
        host->fifo_len = 0;
        host->transfer = 1;
        host->ddir = dir;
    } else
        host->transfer = 0;
    timeout = 0;
    mask = 0;
    rspstatus = 0;

    request.cmd = cmd;
    request.arg = host->arg;
    request.crc = 0; /* FIXME */

    rsplen = sd_do_command(host->card, &request, response);

    /* TODO: validate CRCs */
    switch (resptype) {
    case sd_nore:
        rsplen = 0;
        break;

    case sd_r1:
    case sd_r1b:
        if (rsplen < 4) {
            timeout = 1;
            break;
        }
        rsplen = 4;

        mask = OUT_OF_RANGE | ADDRESS_ERROR | BLOCK_LEN_ERROR |
                ERASE_SEQ_ERROR | ERASE_PARAM | WP_VIOLATION |
                LOCK_UNLOCK_FAILED | COM_CRC_ERROR | ILLEGAL_COMMAND |
                CARD_ECC_FAILED | CC_ERROR | SD_ERROR |
                CID_CSD_OVERWRITE;
        if (host->sdio & (1 << 13))
            mask |= AKE_SEQ_ERROR;
        rspstatus = (response[0] << 24) | (response[1] << 16) |
                (response[2] << 8) | (response[3] << 0);
        break;

    case sd_r2:
        if (rsplen < 16) {
            timeout = 1;
            break;
        }
        rsplen = 16;
        break;

    case sd_r3:
        if (rsplen < 4) {
            timeout = 1;
            break;
        }
        rsplen = 4;

        rspstatus = (response[0] << 24) | (response[1] << 16) |
                (response[2] << 8) | (response[3] << 0);
        if (rspstatus & 0x80000000)
            host->status &= 0xe000;
        else
            host->status |= 0x1000;
        break;

    case sd_r6:
        if (rsplen < 4) {
            timeout = 1;
            break;
        }
        rsplen = 4;

        mask = 0xe000 | AKE_SEQ_ERROR;
        rspstatus = (response[2] << 8) | (response[3] << 0);
    }

    if (rspstatus & mask)
        host->status |= 0x4000;
    else
        host->status &= 0xb000;

    if (rsplen)
        for (rsplen = 0; rsplen < 8; rsplen ++)
            host->rsp[~rsplen & 7] = response[(rsplen << 1) | 1] |
                    (response[(rsplen << 1) | 0] << 8);

    if (timeout)
        host->status |= 0x0080;
    else if (cmd == 12)
        host->status |= 0x0005;	/* Makes it more real */
    else
        host->status |= 0x0001;
}

static void omap_mmc_transfer(struct omap_mmc_s *host)
{
    uint8_t value;

    if (!host->transfer)
        return;

    while (1) {
        if (host->ddir) {
            if (host->fifo_len > host->af_level)
                break;

            value = sd_read_data(host->card);
            host->fifo[(host->fifo_start + host->fifo_len) & 31] = value;
            if (-- host->blen_counter) {
                value = sd_read_data(host->card);
                host->fifo[(host->fifo_start + host->fifo_len) & 31] |=
                        value << 8;
                host->blen_counter --;
            }

            host->fifo_len ++;
        } else {
            if (!host->fifo_len)
                break;

            value = host->fifo[host->fifo_start] & 0xff;
            sd_write_data(host->card, value);
            if (-- host->blen_counter) {
                value = host->fifo[host->fifo_start] >> 8;
                sd_write_data(host->card, value);
                host->blen_counter --;
            }

            host->fifo_start ++;
            host->fifo_len --;
            host->fifo_start &= 31;
        }

        if (host->blen_counter == 0) {
            host->nblk_counter --;
            host->blen_counter = host->blen;

            if (host->nblk_counter == 0) {
                host->nblk_counter = host->nblk;
                host->transfer = 0;
                host->status |= 0x0008;
                break;
            }
        }
    }
}

static void omap_mmc_update(void *opaque)
{
    struct omap_mmc_s *s = opaque;
    omap_mmc_transfer(s);
    omap_mmc_fifolevel_update(s);
    omap_mmc_interrupts_update(s);
}

void omap_mmc_reset(struct omap_mmc_s *host)
{
    host->last_cmd = 0;
    memset(host->rsp, 0, sizeof(host->rsp));
    host->arg = 0;
    host->dw = 0;
    host->mode = 0;
    host->enable = 0;
    host->status = 0;
    host->mask = 0;
    host->cto = 0;
    host->dto = 0;
    host->fifo_len = 0;
    host->blen = 0;
    host->blen_counter = 0;
    host->nblk = 0;
    host->nblk_counter = 0;
    host->tx_dma = 0;
    host->rx_dma = 0;
    host->ae_level = 0x00;
    host->af_level = 0x1f;
    host->transfer = 0;
    host->cdet_wakeup = 0;
    host->cdet_enable = 0;
    qemu_set_irq(host->coverswitch, host->cdet_state);
    host->clkdiv = 0;
}

static uint64_t omap_mmc_read(void *opaque, hwaddr offset,
                              unsigned size)
{
    uint16_t i;
    struct omap_mmc_s *s = (struct omap_mmc_s *) opaque;

    if (size != 2) {
        return omap_badwidth_read16(opaque, offset);
    }

    switch (offset) {
    case 0x00:	/* MMC_CMD */
        return s->last_cmd;

    case 0x04:	/* MMC_ARGL */
        return s->arg & 0x0000ffff;

    case 0x08:	/* MMC_ARGH */
        return s->arg >> 16;

    case 0x0c:	/* MMC_CON */
        return (s->dw << 15) | (s->mode << 12) | (s->enable << 11) | 
                (s->be << 10) | s->clkdiv;

    case 0x10:	/* MMC_STAT */
        return s->status;

    case 0x14:	/* MMC_IE */
        return s->mask;

    case 0x18:	/* MMC_CTO */
        return s->cto;

    case 0x1c:	/* MMC_DTO */
        return s->dto;

    case 0x20:	/* MMC_DATA */
        /* TODO: support 8-bit access */
        i = s->fifo[s->fifo_start];
        if (s->fifo_len == 0) {
            printf("MMC: FIFO underrun\n");
            return i;
        }
        s->fifo_start ++;
        s->fifo_len --;
        s->fifo_start &= 31;
        omap_mmc_transfer(s);
        omap_mmc_fifolevel_update(s);
        omap_mmc_interrupts_update(s);
        return i;

    case 0x24:	/* MMC_BLEN */
        return s->blen_counter;

    case 0x28:	/* MMC_NBLK */
        return s->nblk_counter;

    case 0x2c:	/* MMC_BUF */
        return (s->rx_dma << 15) | (s->af_level << 8) |
            (s->tx_dma << 7) | s->ae_level;

    case 0x30:	/* MMC_SPI */
        return 0x0000;
    case 0x34:	/* MMC_SDIO */
        return (s->cdet_wakeup << 2) | (s->cdet_enable) | s->sdio;
    case 0x38:	/* MMC_SYST */
        return 0x0000;

    case 0x3c:	/* MMC_REV */
        return s->rev;

    case 0x40:	/* MMC_RSP0 */
    case 0x44:	/* MMC_RSP1 */
    case 0x48:	/* MMC_RSP2 */
    case 0x4c:	/* MMC_RSP3 */
    case 0x50:	/* MMC_RSP4 */
    case 0x54:	/* MMC_RSP5 */
    case 0x58:	/* MMC_RSP6 */
    case 0x5c:	/* MMC_RSP7 */
        return s->rsp[(offset - 0x40) >> 2];

    /* OMAP2-specific */
    case 0x60:	/* MMC_IOSR */
    case 0x64:	/* MMC_SYSC */
        return 0;
    case 0x68:	/* MMC_SYSS */
        return 1;						/* RSTD */
    }

    OMAP_BAD_REG(offset);
    return 0;
}

static void omap_mmc_write(void *opaque, hwaddr offset,
                           uint64_t value, unsigned size)
{
    int i;
    struct omap_mmc_s *s = (struct omap_mmc_s *) opaque;

    if (size != 2) {
        return omap_badwidth_write16(opaque, offset, value);
    }

    switch (offset) {
    case 0x00:	/* MMC_CMD */
        if (!s->enable)
            break;

        s->last_cmd = value;
        for (i = 0; i < 8; i ++)
            s->rsp[i] = 0x0000;
        omap_mmc_command(s, value & 63, (value >> 15) & 1,
                (sd_cmd_type_t) ((value >> 12) & 3),
                (value >> 11) & 1,
                (sd_rsp_type_t) ((value >> 8) & 7),
                (value >> 7) & 1);
        omap_mmc_update(s);
        break;

    case 0x04:	/* MMC_ARGL */
        s->arg &= 0xffff0000;
        s->arg |= 0x0000ffff & value;
        break;

    case 0x08:	/* MMC_ARGH */
        s->arg &= 0x0000ffff;
        s->arg |= value << 16;
        break;

    case 0x0c:	/* MMC_CON */
        s->dw = (value >> 15) & 1;
        s->mode = (value >> 12) & 3;
        s->enable = (value >> 11) & 1;
        s->be = (value >> 10) & 1;
        s->clkdiv = (value >> 0) & (s->rev >= 2 ? 0x3ff : 0xff);
        if (s->mode != 0)
            printf("SD mode %i unimplemented!\n", s->mode);
        if (s->be != 0)
            printf("SD FIFO byte sex unimplemented!\n");
        if (s->dw != 0 && s->lines < 4)
            printf("4-bit SD bus enabled\n");
        if (!s->enable)
            omap_mmc_reset(s);
        break;

    case 0x10:	/* MMC_STAT */
        s->status &= ~value;
        omap_mmc_interrupts_update(s);
        break;

    case 0x14:	/* MMC_IE */
        s->mask = value & 0x7fff;
        omap_mmc_interrupts_update(s);
        break;

    case 0x18:	/* MMC_CTO */
        s->cto = value & 0xff;
        if (s->cto > 0xfd && s->rev <= 1)
            printf("MMC: CTO of 0xff and 0xfe cannot be used!\n");
        break;

    case 0x1c:	/* MMC_DTO */
        s->dto = value & 0xffff;
        break;

    case 0x20:	/* MMC_DATA */
        /* TODO: support 8-bit access */
        if (s->fifo_len == 32)
            break;
        s->fifo[(s->fifo_start + s->fifo_len) & 31] = value;
        s->fifo_len ++;
        omap_mmc_transfer(s);
        omap_mmc_fifolevel_update(s);
        omap_mmc_interrupts_update(s);
        break;

    case 0x24:	/* MMC_BLEN */
        s->blen = (value & 0x07ff) + 1;
        s->blen_counter = s->blen;
        break;

    case 0x28:	/* MMC_NBLK */
        s->nblk = (value & 0x07ff) + 1;
        s->nblk_counter = s->nblk;
        s->blen_counter = s->blen;
        break;

    case 0x2c:	/* MMC_BUF */
        s->rx_dma = (value >> 15) & 1;
        s->af_level = (value >> 8) & 0x1f;
        s->tx_dma = (value >> 7) & 1;
        s->ae_level = value & 0x1f;

        if (s->rx_dma)
            s->status &= 0xfbff;
        if (s->tx_dma)
            s->status &= 0xf7ff;
        omap_mmc_fifolevel_update(s);
        omap_mmc_interrupts_update(s);
        break;

    /* SPI, SDIO and TEST modes unimplemented */
    case 0x30:	/* MMC_SPI (OMAP1 only) */
        break;
    case 0x34:	/* MMC_SDIO */
        s->sdio = value & (s->rev >= 2 ? 0xfbf3 : 0x2020);
        s->cdet_wakeup = (value >> 9) & 1;
        s->cdet_enable = (value >> 2) & 1;
        break;
    case 0x38:	/* MMC_SYST */
        break;

    case 0x3c:	/* MMC_REV */
    case 0x40:	/* MMC_RSP0 */
    case 0x44:	/* MMC_RSP1 */
    case 0x48:	/* MMC_RSP2 */
    case 0x4c:	/* MMC_RSP3 */
    case 0x50:	/* MMC_RSP4 */
    case 0x54:	/* MMC_RSP5 */
    case 0x58:	/* MMC_RSP6 */
    case 0x5c:	/* MMC_RSP7 */
        OMAP_RO_REG(offset);
        break;

    /* OMAP2-specific */
    case 0x60:	/* MMC_IOSR */
        if (value & 0xf)
            printf("MMC: SDIO bits used!\n");
        break;
    case 0x64:	/* MMC_SYSC */
        if (value & (1 << 2))					/* SRTS */
            omap_mmc_reset(s);
        break;
    case 0x68:	/* MMC_SYSS */
        OMAP_RO_REG(offset);
        break;

    default:
        OMAP_BAD_REG(offset);
    }
}

static const MemoryRegionOps omap_mmc_ops = {
    .read = omap_mmc_read,
    .write = omap_mmc_write,
    .endianness = DEVICE_NATIVE_ENDIAN,
};

static void omap_mmc_cover_cb(void *opaque, int line, int level)
{
    struct omap_mmc_s *host = (struct omap_mmc_s *) opaque;

    if (!host->cdet_state && level) {
        host->status |= 0x0002;
        omap_mmc_interrupts_update(host);
        if (host->cdet_wakeup) {
            /* TODO: Assert wake-up */
        }
    }

    if (host->cdet_state != level) {
        qemu_set_irq(host->coverswitch, level);
        host->cdet_state = level;
    }
}

struct omap_mmc_s *omap_mmc_init(hwaddr base,
                MemoryRegion *sysmem,
                BlockDriverState *bd,
                qemu_irq irq, qemu_irq dma[], omap_clk clk)
{
    struct omap_mmc_s *s = (struct omap_mmc_s *)
            g_malloc0(sizeof(struct omap_mmc_s));

    s->irq = irq;
    s->dma = dma;
    s->clk = clk;
    s->lines = 1;	/* TODO: needs to be settable per-board */
    s->rev = 1;

    omap_mmc_reset(s);

    memory_region_init_io(&s->iomem, NULL, &omap_mmc_ops, s, "omap.mmc", 0x800);
    memory_region_add_subregion(sysmem, base, &s->iomem);

    /* Instantiate the storage */
<<<<<<< HEAD
    s->card = sd_init(bd, 0, 0);
=======
    s->card = sd_init(bd, false);
>>>>>>> b9ac5d92

    return s;
}

struct omap_mmc_s *omap2_mmc_init(struct omap_target_agent_s *ta,
                BlockDriverState *bd, qemu_irq irq, qemu_irq dma[],
                omap_clk fclk, omap_clk iclk)
{
    struct omap_mmc_s *s = (struct omap_mmc_s *)
            g_malloc0(sizeof(struct omap_mmc_s));

    s->irq = irq;
    s->dma = dma;
    s->clk = fclk;
    s->lines = 4;
    s->rev = 2;

    omap_mmc_reset(s);

    memory_region_init_io(&s->iomem, NULL, &omap_mmc_ops, s, "omap.mmc",
                          omap_l4_region_size(ta, 0));
    omap_l4_attach(ta, 0, &s->iomem);

    /* Instantiate the storage */
<<<<<<< HEAD
    s->card = sd_init(bd, 0, 0);
=======
    s->card = sd_init(bd, false);
>>>>>>> b9ac5d92

    s->cdet = qemu_allocate_irqs(omap_mmc_cover_cb, s, 1)[0];
    sd_set_cb(s->card, NULL, s->cdet);

    return s;
}

void omap_mmc_handlers(struct omap_mmc_s *s, qemu_irq ro, qemu_irq cover)
{
    if (s->cdet) {
        sd_set_cb(s->card, ro, s->cdet);
        s->coverswitch = cover;
        qemu_set_irq(cover, s->cdet_state);
    } else
        sd_set_cb(s->card, ro, cover);
}

void omap_mmc_enable(struct omap_mmc_s *s, int enable)
{
    sd_enable(s->card, enable);
}<|MERGE_RESOLUTION|>--- conflicted
+++ resolved
@@ -592,11 +592,7 @@
     memory_region_add_subregion(sysmem, base, &s->iomem);
 
     /* Instantiate the storage */
-<<<<<<< HEAD
-    s->card = sd_init(bd, 0, 0);
-=======
-    s->card = sd_init(bd, false);
->>>>>>> b9ac5d92
+    s->card = sd_init(bd, false, false);
 
     return s;
 }
@@ -621,11 +617,7 @@
     omap_l4_attach(ta, 0, &s->iomem);
 
     /* Instantiate the storage */
-<<<<<<< HEAD
-    s->card = sd_init(bd, 0, 0);
-=======
-    s->card = sd_init(bd, false);
->>>>>>> b9ac5d92
+    s->card = sd_init(bd, false, false);
 
     s->cdet = qemu_allocate_irqs(omap_mmc_cover_cb, s, 1)[0];
     sd_set_cb(s->card, NULL, s->cdet);
