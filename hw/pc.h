--- conflicted
+++ resolved
@@ -12,42 +12,6 @@
 
 /* PC-style peripherals (also used by other machines).  */
 
-<<<<<<< HEAD
-/* serial.c */
-
-SerialState *serial_init(int base, qemu_irq irq, int baudbase,
-                         CharDriverState *chr);
-SerialState *serial_mm_init(MemoryRegion *address_space,
-                            target_phys_addr_t base, int it_shift,
-                            qemu_irq irq, int baudbase,
-                            CharDriverState *chr, enum device_endian);
-static inline bool serial_isa_init(ISABus *bus, int index,
-                                   CharDriverState *chr)
-{
-    ISADevice *dev;
-
-    dev = isa_try_create(bus, "isa-serial");
-    if (!dev) {
-        return false;
-    }
-    qdev_prop_set_uint32(&dev->qdev, "index", index);
-    qdev_prop_set_chr(&dev->qdev, "chardev", chr);
-    if (qdev_init(&dev->qdev) < 0) {
-        return false;
-    }
-    return true;
-}
-
-unsigned serial_rx_fifo_count(SerialState *s);
-unsigned serial_tx_fifo_count(SerialState *s);
-
-void serial_set_frequency(SerialState *s, uint32_t frequency);
-void serial_change_char_driver(SerialState *s, CharDriverState *chr);
-const MemoryRegionOps *serial_get_memops(enum device_endian end);
-qemu_irq *serial_get_irq(SerialState *s);
-
-=======
->>>>>>> a8170e5e
 /* parallel.c */
 static inline bool parallel_init(ISABus *bus, int index, CharDriverState *chr)
 {
