--- conflicted
+++ resolved
@@ -2966,10 +2966,6 @@
     gen_helper_cvttss2si,
     gen_helper_cvtss2si,
     gen_helper_cvttsd2si,
-<<<<<<< HEAD
-    gen_helper_cvtss2si,
-    gen_helper_cvtsd2si
-=======
     gen_helper_cvtsd2si
 };
 
@@ -2978,16 +2974,6 @@
     gen_helper_cvttss2sq,
     gen_helper_cvtss2sq,
     gen_helper_cvttsd2sq,
-    gen_helper_cvtsd2sq
->>>>>>> 3437e545
-};
-#endif
-
-#ifdef TARGET_X86_64
-static const SSEFunc_l_p sse_op_table3bq[] = {
-    gen_helper_cvttss2sq,
-    gen_helper_cvttsd2sq,
-    gen_helper_cvtss2sq,
     gen_helper_cvtsd2sq
 };
 #endif
@@ -3585,20 +3571,12 @@
             op1_offset = offsetof(CPUX86State,xmm_regs[reg]);
             tcg_gen_addi_ptr(cpu_ptr0, cpu_env, op1_offset);
             if (ot == OT_LONG) {
-<<<<<<< HEAD
-                SSEFunc_0_pi sse_fn_pi = sse_op_table3ai[(b >> 8) - 2];
-=======
                 SSEFunc_0_pi sse_fn_pi = sse_op_table3ai[(b >> 8) & 1];
->>>>>>> 3437e545
                 tcg_gen_trunc_tl_i32(cpu_tmp2_i32, cpu_T[0]);
                 sse_fn_pi(cpu_ptr0, cpu_tmp2_i32);
             } else {
 #ifdef TARGET_X86_64
-<<<<<<< HEAD
-                SSEFunc_0_pl sse_fn_pl = sse_op_table3aq[(b >> 8) - 2];
-=======
                 SSEFunc_0_pl sse_fn_pl = sse_op_table3aq[(b >> 8) & 1];
->>>>>>> 3437e545
                 sse_fn_pl(cpu_ptr0, cpu_T[0]);
 #else
                 goto illegal_op;
@@ -3657,21 +3635,13 @@
             tcg_gen_addi_ptr(cpu_ptr0, cpu_env, op2_offset);
             if (ot == OT_LONG) {
                 SSEFunc_i_p sse_fn_i_p =
-<<<<<<< HEAD
-                    sse_op_table3bi[(b >> 8) - 2 + (b & 1) * 2];
-=======
                     sse_op_table3bi[((b >> 7) & 2) | (b & 1)];
->>>>>>> 3437e545
                 sse_fn_i_p(cpu_tmp2_i32, cpu_ptr0);
                 tcg_gen_extu_i32_tl(cpu_T[0], cpu_tmp2_i32);
             } else {
 #ifdef TARGET_X86_64
                 SSEFunc_l_p sse_fn_l_p =
-<<<<<<< HEAD
-                    sse_op_table3bq[(b >> 8) - 2 + (b & 1) * 2];
-=======
                     sse_op_table3bq[((b >> 7) & 2) | (b & 1)];
->>>>>>> 3437e545
                 sse_fn_l_p(cpu_T[0], cpu_ptr0);
 #else
                 goto illegal_op;
