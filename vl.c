--- conflicted
+++ resolved
@@ -2292,12 +2292,8 @@
     int show_vnc_port = 0;
 #endif
     int defconfig = 1;
-<<<<<<< HEAD
     int sd_device_index = 0;
 
-    const char *trace_file = NULL;
-=======
->>>>>>> db418a0a
     const char *log_mask = NULL;
     const char *log_file = NULL;
     GMemVTable mem_trace = {
