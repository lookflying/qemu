/*
 * QEMU VNC display driver
 *
 * Copyright (C) 2006 Anthony Liguori <anthony@codemonkey.ws>
 * Copyright (C) 2006 Fabrice Bellard
 * Copyright (C) 2009 Red Hat, Inc
 *
 * Permission is hereby granted, free of charge, to any person obtaining a copy
 * of this software and associated documentation files (the "Software"), to deal
 * in the Software without restriction, including without limitation the rights
 * to use, copy, modify, merge, publish, distribute, sublicense, and/or sell
 * copies of the Software, and to permit persons to whom the Software is
 * furnished to do so, subject to the following conditions:
 *
 * The above copyright notice and this permission notice shall be included in
 * all copies or substantial portions of the Software.
 *
 * THE SOFTWARE IS PROVIDED "AS IS", WITHOUT WARRANTY OF ANY KIND, EXPRESS OR
 * IMPLIED, INCLUDING BUT NOT LIMITED TO THE WARRANTIES OF MERCHANTABILITY,
 * FITNESS FOR A PARTICULAR PURPOSE AND NONINFRINGEMENT. IN NO EVENT SHALL
 * THE AUTHORS OR COPYRIGHT HOLDERS BE LIABLE FOR ANY CLAIM, DAMAGES OR OTHER
 * LIABILITY, WHETHER IN AN ACTION OF CONTRACT, TORT OR OTHERWISE, ARISING FROM,
 * OUT OF OR IN CONNECTION WITH THE SOFTWARE OR THE USE OR OTHER DEALINGS IN
 * THE SOFTWARE.
 */

#include "vnc.h"
#include "vnc-jobs.h"
#include "sysemu.h"
#include "qemu_socket.h"
#include "qemu-timer.h"
#include "acl.h"
#include "qemu-objects.h"

#define VNC_REFRESH_INTERVAL_BASE 30
#define VNC_REFRESH_INTERVAL_INC  50
#define VNC_REFRESH_INTERVAL_MAX  2000

#include "vnc_keysym.h"
#include "d3des.h"

#define count_bits(c, v) { \
    for (c = 0; v; v >>= 1) \
    { \
        c += v & 1; \
    } \
}

static VncDisplay *vnc_display; /* needed for info vnc */
static DisplayChangeListener *dcl;

static int vnc_cursor_define(VncState *vs);

static char *addr_to_string(const char *format,
                            struct sockaddr_storage *sa,
                            socklen_t salen) {
    char *addr;
    char host[NI_MAXHOST];
    char serv[NI_MAXSERV];
    int err;
    size_t addrlen;

    if ((err = getnameinfo((struct sockaddr *)sa, salen,
                           host, sizeof(host),
                           serv, sizeof(serv),
                           NI_NUMERICHOST | NI_NUMERICSERV)) != 0) {
        VNC_DEBUG("Cannot resolve address %d: %s\n",
                  err, gai_strerror(err));
        return NULL;
    }

    /* Enough for the existing format + the 2 vars we're
     * substituting in. */
    addrlen = strlen(format) + strlen(host) + strlen(serv);
    addr = qemu_malloc(addrlen + 1);
    snprintf(addr, addrlen, format, host, serv);
    addr[addrlen] = '\0';

    return addr;
}


char *vnc_socket_local_addr(const char *format, int fd) {
    struct sockaddr_storage sa;
    socklen_t salen;

    salen = sizeof(sa);
    if (getsockname(fd, (struct sockaddr*)&sa, &salen) < 0)
        return NULL;

    return addr_to_string(format, &sa, salen);
}

char *vnc_socket_remote_addr(const char *format, int fd) {
    struct sockaddr_storage sa;
    socklen_t salen;

    salen = sizeof(sa);
    if (getpeername(fd, (struct sockaddr*)&sa, &salen) < 0)
        return NULL;

    return addr_to_string(format, &sa, salen);
}

static int put_addr_qdict(QDict *qdict, struct sockaddr_storage *sa,
                          socklen_t salen)
{
    char host[NI_MAXHOST];
    char serv[NI_MAXSERV];
    int err;

    if ((err = getnameinfo((struct sockaddr *)sa, salen,
                           host, sizeof(host),
                           serv, sizeof(serv),
                           NI_NUMERICHOST | NI_NUMERICSERV)) != 0) {
        VNC_DEBUG("Cannot resolve address %d: %s\n",
                  err, gai_strerror(err));
        return -1;
    }

    qdict_put(qdict, "host", qstring_from_str(host));
    qdict_put(qdict, "service", qstring_from_str(serv));
    qdict_put(qdict, "family",qstring_from_str(inet_strfamily(sa->ss_family)));

    return 0;
}

static int vnc_server_addr_put(QDict *qdict, int fd)
{
    struct sockaddr_storage sa;
    socklen_t salen;

    salen = sizeof(sa);
    if (getsockname(fd, (struct sockaddr*)&sa, &salen) < 0) {
        return -1;
    }

    return put_addr_qdict(qdict, &sa, salen);
}

static int vnc_qdict_remote_addr(QDict *qdict, int fd)
{
    struct sockaddr_storage sa;
    socklen_t salen;

    salen = sizeof(sa);
    if (getpeername(fd, (struct sockaddr*)&sa, &salen) < 0) {
        return -1;
    }

    return put_addr_qdict(qdict, &sa, salen);
}

static const char *vnc_auth_name(VncDisplay *vd) {
    switch (vd->auth) {
    case VNC_AUTH_INVALID:
        return "invalid";
    case VNC_AUTH_NONE:
        return "none";
    case VNC_AUTH_VNC:
        return "vnc";
    case VNC_AUTH_RA2:
        return "ra2";
    case VNC_AUTH_RA2NE:
        return "ra2ne";
    case VNC_AUTH_TIGHT:
        return "tight";
    case VNC_AUTH_ULTRA:
        return "ultra";
    case VNC_AUTH_TLS:
        return "tls";
    case VNC_AUTH_VENCRYPT:
#ifdef CONFIG_VNC_TLS
        switch (vd->subauth) {
        case VNC_AUTH_VENCRYPT_PLAIN:
            return "vencrypt+plain";
        case VNC_AUTH_VENCRYPT_TLSNONE:
            return "vencrypt+tls+none";
        case VNC_AUTH_VENCRYPT_TLSVNC:
            return "vencrypt+tls+vnc";
        case VNC_AUTH_VENCRYPT_TLSPLAIN:
            return "vencrypt+tls+plain";
        case VNC_AUTH_VENCRYPT_X509NONE:
            return "vencrypt+x509+none";
        case VNC_AUTH_VENCRYPT_X509VNC:
            return "vencrypt+x509+vnc";
        case VNC_AUTH_VENCRYPT_X509PLAIN:
            return "vencrypt+x509+plain";
        case VNC_AUTH_VENCRYPT_TLSSASL:
            return "vencrypt+tls+sasl";
        case VNC_AUTH_VENCRYPT_X509SASL:
            return "vencrypt+x509+sasl";
        default:
            return "vencrypt";
        }
#else
        return "vencrypt";
#endif
    case VNC_AUTH_SASL:
        return "sasl";
    }
    return "unknown";
}

static int vnc_server_info_put(QDict *qdict)
{
    if (vnc_server_addr_put(qdict, vnc_display->lsock) < 0) {
        return -1;
    }

    qdict_put(qdict, "auth", qstring_from_str(vnc_auth_name(vnc_display)));
    return 0;
}

static void vnc_client_cache_auth(VncState *client)
{
#if defined(CONFIG_VNC_TLS) || defined(CONFIG_VNC_SASL)
    QDict *qdict;
#endif

    if (!client->info) {
        return;
    }

#if defined(CONFIG_VNC_TLS) || defined(CONFIG_VNC_SASL)
    qdict = qobject_to_qdict(client->info);
#endif

#ifdef CONFIG_VNC_TLS
    if (client->tls.session &&
        client->tls.dname) {
        qdict_put(qdict, "x509_dname", qstring_from_str(client->tls.dname));
    }
#endif
#ifdef CONFIG_VNC_SASL
    if (client->sasl.conn &&
        client->sasl.username) {
        qdict_put(qdict, "sasl_username",
                  qstring_from_str(client->sasl.username));
    }
#endif
}

static void vnc_client_cache_addr(VncState *client)
{
    QDict *qdict;

    qdict = qdict_new();
    if (vnc_qdict_remote_addr(qdict, client->csock) < 0) {
        QDECREF(qdict);
        /* XXX: how to report the error? */
        return;
    }

    client->info = QOBJECT(qdict);
}

static void vnc_qmp_event(VncState *vs, MonitorEvent event)
{
    QDict *server;
    QObject *data;

    if (!vs->info) {
        return;
    }

    server = qdict_new();
    if (vnc_server_info_put(server) < 0) {
        QDECREF(server);
        return;
    }

    data = qobject_from_jsonf("{ 'client': %p, 'server': %p }",
                              vs->info, QOBJECT(server));

    monitor_protocol_event(event, data);

    qobject_incref(vs->info);
    qobject_decref(data);
}

static void info_vnc_iter(QObject *obj, void *opaque)
{
    QDict *client;
    Monitor *mon = opaque;

    client = qobject_to_qdict(obj);
    monitor_printf(mon, "Client:\n");
    monitor_printf(mon, "     address: %s:%s\n",
                   qdict_get_str(client, "host"),
                   qdict_get_str(client, "service"));

#ifdef CONFIG_VNC_TLS
    monitor_printf(mon, "  x509_dname: %s\n",
        qdict_haskey(client, "x509_dname") ?
        qdict_get_str(client, "x509_dname") : "none");
#endif
#ifdef CONFIG_VNC_SASL
    monitor_printf(mon, "    username: %s\n",
        qdict_haskey(client, "sasl_username") ?
        qdict_get_str(client, "sasl_username") : "none");
#endif
}

void do_info_vnc_print(Monitor *mon, const QObject *data)
{
    QDict *server;
    QList *clients;

    server = qobject_to_qdict(data);
    if (qdict_get_bool(server, "enabled") == 0) {
        monitor_printf(mon, "Server: disabled\n");
        return;
    }

    monitor_printf(mon, "Server:\n");
    monitor_printf(mon, "     address: %s:%s\n",
                   qdict_get_str(server, "host"),
                   qdict_get_str(server, "service"));
    monitor_printf(mon, "        auth: %s\n", qdict_get_str(server, "auth"));

    clients = qdict_get_qlist(server, "clients");
    if (qlist_empty(clients)) {
        monitor_printf(mon, "Client: none\n");
    } else {
        qlist_iter(clients, info_vnc_iter, mon);
    }
}

void do_info_vnc(Monitor *mon, QObject **ret_data)
{
    if (vnc_display == NULL || vnc_display->display == NULL) {
        *ret_data = qobject_from_jsonf("{ 'enabled': false }");
    } else {
        QList *clist;
        VncState *client;

        clist = qlist_new();
        QTAILQ_FOREACH(client, &vnc_display->clients, next) {
            if (client->info) {
                /* incref so that it's not freed by upper layers */
                qobject_incref(client->info);
                qlist_append_obj(clist, client->info);
            }
        }

        *ret_data = qobject_from_jsonf("{ 'enabled': true, 'clients': %p }",
                                       QOBJECT(clist));
        assert(*ret_data != NULL);

        if (vnc_server_info_put(qobject_to_qdict(*ret_data)) < 0) {
            qobject_decref(*ret_data);
            *ret_data = NULL;
        }
    }
}

/* TODO
   1) Get the queue working for IO.
   2) there is some weirdness when using the -S option (the screen is grey
      and not totally invalidated
   3) resolutions > 1024
*/

static int vnc_update_client(VncState *vs, int has_dirty);
static int vnc_update_client_sync(VncState *vs, int has_dirty);
static void vnc_disconnect_start(VncState *vs);
static void vnc_disconnect_finish(VncState *vs);
static void vnc_init_timer(VncDisplay *vd);
static void vnc_remove_timer(VncDisplay *vd);

static void vnc_colordepth(VncState *vs);
static void framebuffer_update_request(VncState *vs, int incremental,
                                       int x_position, int y_position,
                                       int w, int h);
static void vnc_refresh(void *opaque);
static int vnc_refresh_server_surface(VncDisplay *vd);

static inline void vnc_set_bit(uint32_t *d, int k)
{
    d[k >> 5] |= 1 << (k & 0x1f);
}

static inline void vnc_clear_bit(uint32_t *d, int k)
{
    d[k >> 5] &= ~(1 << (k & 0x1f));
}

static inline void vnc_set_bits(uint32_t *d, int n, int nb_words)
{
    int j;

    j = 0;
    while (n >= 32) {
        d[j++] = -1;
        n -= 32;
    }
    if (n > 0)
        d[j++] = (1 << n) - 1;
    while (j < nb_words)
        d[j++] = 0;
}

static inline int vnc_get_bit(const uint32_t *d, int k)
{
    return (d[k >> 5] >> (k & 0x1f)) & 1;
}

static inline int vnc_and_bits(const uint32_t *d1, const uint32_t *d2,
                               int nb_words)
{
    int i;
    for(i = 0; i < nb_words; i++) {
        if ((d1[i] & d2[i]) != 0)
            return 1;
    }
    return 0;
}

static void vnc_dpy_update(DisplayState *ds, int x, int y, int w, int h)
{
    int i;
    VncDisplay *vd = ds->opaque;
    struct VncSurface *s = &vd->guest;

    h += y;

    /* round x down to ensure the loop only spans one 16-pixel block per,
       iteration.  otherwise, if (x % 16) != 0, the last iteration may span
       two 16-pixel blocks but we only mark the first as dirty
    */
    w += (x % 16);
    x -= (x % 16);

    x = MIN(x, s->ds->width);
    y = MIN(y, s->ds->height);
    w = MIN(x + w, s->ds->width) - x;
    h = MIN(h, s->ds->height);

    for (; y < h; y++)
        for (i = 0; i < w; i += 16)
            vnc_set_bit(s->dirty[y], (x + i) / 16);
}

void vnc_framebuffer_update(VncState *vs, int x, int y, int w, int h,
                            int32_t encoding)
{
    vnc_write_u16(vs, x);
    vnc_write_u16(vs, y);
    vnc_write_u16(vs, w);
    vnc_write_u16(vs, h);

    vnc_write_s32(vs, encoding);
}

void buffer_reserve(Buffer *buffer, size_t len)
{
    if ((buffer->capacity - buffer->offset) < len) {
        buffer->capacity += (len + 1024);
        buffer->buffer = qemu_realloc(buffer->buffer, buffer->capacity);
        if (buffer->buffer == NULL) {
            fprintf(stderr, "vnc: out of memory\n");
            exit(1);
        }
    }
}

int buffer_empty(Buffer *buffer)
{
    return buffer->offset == 0;
}

uint8_t *buffer_end(Buffer *buffer)
{
    return buffer->buffer + buffer->offset;
}

void buffer_reset(Buffer *buffer)
{
        buffer->offset = 0;
}

void buffer_free(Buffer *buffer)
{
    qemu_free(buffer->buffer);
    buffer->offset = 0;
    buffer->capacity = 0;
    buffer->buffer = NULL;
}

void buffer_append(Buffer *buffer, const void *data, size_t len)
{
    memcpy(buffer->buffer + buffer->offset, data, len);
    buffer->offset += len;
}

static void vnc_desktop_resize(VncState *vs)
{
    DisplayState *ds = vs->ds;

    if (vs->csock == -1 || !vnc_has_feature(vs, VNC_FEATURE_RESIZE)) {
        return;
    }
    if (vs->client_width == ds_get_width(ds) &&
        vs->client_height == ds_get_height(ds)) {
        return;
    }
    vs->client_width = ds_get_width(ds);
    vs->client_height = ds_get_height(ds);
    vnc_lock_output(vs);
    vnc_write_u8(vs, VNC_MSG_SERVER_FRAMEBUFFER_UPDATE);
    vnc_write_u8(vs, 0);
    vnc_write_u16(vs, 1); /* number of rects */
    vnc_framebuffer_update(vs, 0, 0, vs->client_width, vs->client_height,
                           VNC_ENCODING_DESKTOPRESIZE);
    vnc_unlock_output(vs);
    vnc_flush(vs);
}

#ifdef CONFIG_VNC_THREAD
static void vnc_abort_display_jobs(VncDisplay *vd)
{
    VncState *vs;

    QTAILQ_FOREACH(vs, &vd->clients, next) {
        vnc_lock_output(vs);
        vs->abort = true;
        vnc_unlock_output(vs);
    }
    QTAILQ_FOREACH(vs, &vd->clients, next) {
        vnc_jobs_join(vs);
    }
    QTAILQ_FOREACH(vs, &vd->clients, next) {
        vnc_lock_output(vs);
        vs->abort = false;
        vnc_unlock_output(vs);
    }
}
#else
static void vnc_abort_display_jobs(VncDisplay *vd)
{
}
#endif

static void vnc_dpy_resize(DisplayState *ds)
{
    VncDisplay *vd = ds->opaque;
    VncState *vs;

    vnc_abort_display_jobs(vd);

    /* server surface */
    if (!vd->server)
        vd->server = qemu_mallocz(sizeof(*vd->server));
    if (vd->server->data)
        qemu_free(vd->server->data);
    *(vd->server) = *(ds->surface);
    vd->server->data = qemu_mallocz(vd->server->linesize *
                                    vd->server->height);

    /* guest surface */
    if (!vd->guest.ds)
        vd->guest.ds = qemu_mallocz(sizeof(*vd->guest.ds));
    if (ds_get_bytes_per_pixel(ds) != vd->guest.ds->pf.bytes_per_pixel)
        console_color_init(ds);
    *(vd->guest.ds) = *(ds->surface);
    memset(vd->guest.dirty, 0xFF, sizeof(vd->guest.dirty));

    QTAILQ_FOREACH(vs, &vd->clients, next) {
        vnc_colordepth(vs);
        vnc_desktop_resize(vs);
        if (vs->vd->cursor) {
            vnc_cursor_define(vs);
        }
        memset(vs->dirty, 0xFF, sizeof(vs->dirty));
    }
}

/* fastest code */
static void vnc_write_pixels_copy(VncState *vs, struct PixelFormat *pf,
                                  void *pixels, int size)
{
    vnc_write(vs, pixels, size);
}

/* slowest but generic code. */
void vnc_convert_pixel(VncState *vs, uint8_t *buf, uint32_t v)
{
    uint8_t r, g, b;
    VncDisplay *vd = vs->vd;

    r = ((((v & vd->server->pf.rmask) >> vd->server->pf.rshift) << vs->clientds.pf.rbits) >>
        vd->server->pf.rbits);
    g = ((((v & vd->server->pf.gmask) >> vd->server->pf.gshift) << vs->clientds.pf.gbits) >>
        vd->server->pf.gbits);
    b = ((((v & vd->server->pf.bmask) >> vd->server->pf.bshift) << vs->clientds.pf.bbits) >>
        vd->server->pf.bbits);
    v = (r << vs->clientds.pf.rshift) |
        (g << vs->clientds.pf.gshift) |
        (b << vs->clientds.pf.bshift);
    switch(vs->clientds.pf.bytes_per_pixel) {
    case 1:
        buf[0] = v;
        break;
    case 2:
        if (vs->clientds.flags & QEMU_BIG_ENDIAN_FLAG) {
            buf[0] = v >> 8;
            buf[1] = v;
        } else {
            buf[1] = v >> 8;
            buf[0] = v;
        }
        break;
    default:
    case 4:
        if (vs->clientds.flags & QEMU_BIG_ENDIAN_FLAG) {
            buf[0] = v >> 24;
            buf[1] = v >> 16;
            buf[2] = v >> 8;
            buf[3] = v;
        } else {
            buf[3] = v >> 24;
            buf[2] = v >> 16;
            buf[1] = v >> 8;
            buf[0] = v;
        }
        break;
    }
}

static void vnc_write_pixels_generic(VncState *vs, struct PixelFormat *pf,
                                     void *pixels1, int size)
{
    uint8_t buf[4];

    if (pf->bytes_per_pixel == 4) {
        uint32_t *pixels = pixels1;
        int n, i;
        n = size >> 2;
        for(i = 0; i < n; i++) {
            vnc_convert_pixel(vs, buf, pixels[i]);
            vnc_write(vs, buf, vs->clientds.pf.bytes_per_pixel);
        }
    } else if (pf->bytes_per_pixel == 2) {
        uint16_t *pixels = pixels1;
        int n, i;
        n = size >> 1;
        for(i = 0; i < n; i++) {
            vnc_convert_pixel(vs, buf, pixels[i]);
            vnc_write(vs, buf, vs->clientds.pf.bytes_per_pixel);
        }
    } else if (pf->bytes_per_pixel == 1) {
        uint8_t *pixels = pixels1;
        int n, i;
        n = size;
        for(i = 0; i < n; i++) {
            vnc_convert_pixel(vs, buf, pixels[i]);
            vnc_write(vs, buf, vs->clientds.pf.bytes_per_pixel);
        }
    } else {
        fprintf(stderr, "vnc_write_pixels_generic: VncState color depth not supported\n");
    }
}

int vnc_raw_send_framebuffer_update(VncState *vs, int x, int y, int w, int h)
{
    int i;
    uint8_t *row;
    VncDisplay *vd = vs->vd;

    row = vd->server->data + y * ds_get_linesize(vs->ds) + x * ds_get_bytes_per_pixel(vs->ds);
    for (i = 0; i < h; i++) {
        vs->write_pixels(vs, &vd->server->pf, row, w * ds_get_bytes_per_pixel(vs->ds));
        row += ds_get_linesize(vs->ds);
    }
    return 1;
}

int vnc_send_framebuffer_update(VncState *vs, int x, int y, int w, int h)
{
    int n = 0;

    switch(vs->vnc_encoding) {
        case VNC_ENCODING_ZLIB:
            n = vnc_zlib_send_framebuffer_update(vs, x, y, w, h);
            break;
        case VNC_ENCODING_HEXTILE:
            vnc_framebuffer_update(vs, x, y, w, h, VNC_ENCODING_HEXTILE);
            n = vnc_hextile_send_framebuffer_update(vs, x, y, w, h);
            break;
        case VNC_ENCODING_TIGHT:
            n = vnc_tight_send_framebuffer_update(vs, x, y, w, h);
            break;
        case VNC_ENCODING_TIGHT_PNG:
            n = vnc_tight_png_send_framebuffer_update(vs, x, y, w, h);
            break;
        default:
            vnc_framebuffer_update(vs, x, y, w, h, VNC_ENCODING_RAW);
            n = vnc_raw_send_framebuffer_update(vs, x, y, w, h);
            break;
    }
    return n;
}

static void vnc_copy(VncState *vs, int src_x, int src_y, int dst_x, int dst_y, int w, int h)
{
    /* send bitblit op to the vnc client */
    vnc_lock_output(vs);
    vnc_write_u8(vs, VNC_MSG_SERVER_FRAMEBUFFER_UPDATE);
    vnc_write_u8(vs, 0);
    vnc_write_u16(vs, 1); /* number of rects */
    vnc_framebuffer_update(vs, dst_x, dst_y, w, h, VNC_ENCODING_COPYRECT);
    vnc_write_u16(vs, src_x);
    vnc_write_u16(vs, src_y);
    vnc_unlock_output(vs);
    vnc_flush(vs);
}

static void vnc_dpy_copy(DisplayState *ds, int src_x, int src_y, int dst_x, int dst_y, int w, int h)
{
    VncDisplay *vd = ds->opaque;
    VncState *vs, *vn;
    uint8_t *src_row;
    uint8_t *dst_row;
    int i,x,y,pitch,depth,inc,w_lim,s;
    int cmp_bytes;

    vnc_refresh_server_surface(vd);
    QTAILQ_FOREACH_SAFE(vs, &vd->clients, next, vn) {
        if (vnc_has_feature(vs, VNC_FEATURE_COPYRECT)) {
            vs->force_update = 1;
            vnc_update_client_sync(vs, 1);
            /* vs might be free()ed here */
        }
    }

    /* do bitblit op on the local surface too */
    pitch = ds_get_linesize(vd->ds);
    depth = ds_get_bytes_per_pixel(vd->ds);
    src_row = vd->server->data + pitch * src_y + depth * src_x;
    dst_row = vd->server->data + pitch * dst_y + depth * dst_x;
    y = dst_y;
    inc = 1;
    if (dst_y > src_y) {
        /* copy backwards */
        src_row += pitch * (h-1);
        dst_row += pitch * (h-1);
        pitch = -pitch;
        y = dst_y + h - 1;
        inc = -1;
    }
    w_lim = w - (16 - (dst_x % 16));
    if (w_lim < 0)
        w_lim = w;
    else
        w_lim = w - (w_lim % 16);
    for (i = 0; i < h; i++) {
        for (x = 0; x <= w_lim;
                x += s, src_row += cmp_bytes, dst_row += cmp_bytes) {
            if (x == w_lim) {
                if ((s = w - w_lim) == 0)
                    break;
            } else if (!x) {
                s = (16 - (dst_x % 16));
                s = MIN(s, w_lim);
            } else {
                s = 16;
            }
            cmp_bytes = s * depth;
            if (memcmp(src_row, dst_row, cmp_bytes) == 0)
                continue;
            memmove(dst_row, src_row, cmp_bytes);
            QTAILQ_FOREACH(vs, &vd->clients, next) {
                if (!vnc_has_feature(vs, VNC_FEATURE_COPYRECT)) {
                    vnc_set_bit(vs->dirty[y], ((x + dst_x) / 16));
                }
            }
        }
        src_row += pitch - w * depth;
        dst_row += pitch - w * depth;
        y += inc;
    }

    QTAILQ_FOREACH(vs, &vd->clients, next) {
        if (vnc_has_feature(vs, VNC_FEATURE_COPYRECT)) {
            vnc_copy(vs, src_x, src_y, dst_x, dst_y, w, h);
        }
    }
}

static void vnc_mouse_set(int x, int y, int visible)
{
    /* can we ask the client(s) to move the pointer ??? */
}

static int vnc_cursor_define(VncState *vs)
{
    QEMUCursor *c = vs->vd->cursor;
    PixelFormat pf = qemu_default_pixelformat(32);
    int isize;

    if (vnc_has_feature(vs, VNC_FEATURE_RICH_CURSOR)) {
        vnc_lock_output(vs);
        vnc_write_u8(vs,  VNC_MSG_SERVER_FRAMEBUFFER_UPDATE);
        vnc_write_u8(vs,  0);  /*  padding     */
        vnc_write_u16(vs, 1);  /*  # of rects  */
        vnc_framebuffer_update(vs, c->hot_x, c->hot_y, c->width, c->height,
                               VNC_ENCODING_RICH_CURSOR);
        isize = c->width * c->height * vs->clientds.pf.bytes_per_pixel;
        vnc_write_pixels_generic(vs, &pf, c->data, isize);
        vnc_write(vs, vs->vd->cursor_mask, vs->vd->cursor_msize);
        vnc_unlock_output(vs);
        return 0;
    }
    return -1;
}

static void vnc_dpy_cursor_define(QEMUCursor *c)
{
    VncDisplay *vd = vnc_display;
    VncState *vs;

    cursor_put(vd->cursor);
    qemu_free(vd->cursor_mask);

    vd->cursor = c;
    cursor_get(vd->cursor);
    vd->cursor_msize = cursor_get_mono_bpl(c) * c->height;
    vd->cursor_mask = qemu_mallocz(vd->cursor_msize);
    cursor_get_mono_mask(c, 0, vd->cursor_mask);

    QTAILQ_FOREACH(vs, &vd->clients, next) {
        vnc_cursor_define(vs);
    }
}

static int find_and_clear_dirty_height(struct VncState *vs,
                                       int y, int last_x, int x)
{
    int h;
    VncDisplay *vd = vs->vd;

    for (h = 1; h < (vd->server->height - y); h++) {
        int tmp_x;
        if (!vnc_get_bit(vs->dirty[y + h], last_x))
            break;
        for (tmp_x = last_x; tmp_x < x; tmp_x++)
            vnc_clear_bit(vs->dirty[y + h], tmp_x);
    }

    return h;
}

#ifdef CONFIG_VNC_THREAD
static int vnc_update_client_sync(VncState *vs, int has_dirty)
{
    int ret = vnc_update_client(vs, has_dirty);
    vnc_jobs_join(vs);
    return ret;
}
#else
static int vnc_update_client_sync(VncState *vs, int has_dirty)
{
    return vnc_update_client(vs, has_dirty);
}
#endif

static int vnc_update_client(VncState *vs, int has_dirty)
{
    if (vs->need_update && vs->csock != -1) {
        VncDisplay *vd = vs->vd;
        VncJob *job;
        int y;
        int width, height;
        int n = 0;


        if (vs->output.offset && !vs->audio_cap && !vs->force_update)
            /* kernel send buffers are full -> drop frames to throttle */
            return 0;

        if (!has_dirty && !vs->audio_cap && !vs->force_update)
            return 0;

        /*
         * Send screen updates to the vnc client using the server
         * surface and server dirty map.  guest surface updates
         * happening in parallel don't disturb us, the next pass will
         * send them to the client.
         */
        job = vnc_job_new(vs);

        width = MIN(vd->server->width, vs->client_width);
        height = MIN(vd->server->height, vs->client_height);

        for (y = 0; y < height; y++) {
            int x;
            int last_x = -1;
            for (x = 0; x < width / 16; x++) {
                if (vnc_get_bit(vs->dirty[y], x)) {
                    if (last_x == -1) {
                        last_x = x;
                    }
                    vnc_clear_bit(vs->dirty[y], x);
                } else {
                    if (last_x != -1) {
                        int h = find_and_clear_dirty_height(vs, y, last_x, x);

                        n += vnc_job_add_rect(job, last_x * 16, y,
                                              (x - last_x) * 16, h);
                    }
                    last_x = -1;
                }
            }
            if (last_x != -1) {
                int h = find_and_clear_dirty_height(vs, y, last_x, x);
                n += vnc_job_add_rect(job, last_x * 16, y,
                                      (x - last_x) * 16, h);
            }
        }

        vnc_job_push(job);
        vs->force_update = 0;
        return n;
    }

    if (vs->csock == -1)
        vnc_disconnect_finish(vs);

    return 0;
}

/* audio */
static void audio_capture_notify(void *opaque, audcnotification_e cmd)
{
    VncState *vs = opaque;

    switch (cmd) {
    case AUD_CNOTIFY_DISABLE:
        vnc_lock_output(vs);
        vnc_write_u8(vs, VNC_MSG_SERVER_QEMU);
        vnc_write_u8(vs, VNC_MSG_SERVER_QEMU_AUDIO);
        vnc_write_u16(vs, VNC_MSG_SERVER_QEMU_AUDIO_END);
        vnc_unlock_output(vs);
        vnc_flush(vs);
        break;

    case AUD_CNOTIFY_ENABLE:
        vnc_lock_output(vs);
        vnc_write_u8(vs, VNC_MSG_SERVER_QEMU);
        vnc_write_u8(vs, VNC_MSG_SERVER_QEMU_AUDIO);
        vnc_write_u16(vs, VNC_MSG_SERVER_QEMU_AUDIO_BEGIN);
        vnc_unlock_output(vs);
        vnc_flush(vs);
        break;
    }
}

static void audio_capture_destroy(void *opaque)
{
}

static void audio_capture(void *opaque, void *buf, int size)
{
    VncState *vs = opaque;

    vnc_lock_output(vs);
    vnc_write_u8(vs, VNC_MSG_SERVER_QEMU);
    vnc_write_u8(vs, VNC_MSG_SERVER_QEMU_AUDIO);
    vnc_write_u16(vs, VNC_MSG_SERVER_QEMU_AUDIO_DATA);
    vnc_write_u32(vs, size);
    vnc_write(vs, buf, size);
    vnc_unlock_output(vs);
    vnc_flush(vs);
}

static void audio_add(VncState *vs)
{
    struct audio_capture_ops ops;

    if (vs->audio_cap) {
        monitor_printf(default_mon, "audio already running\n");
        return;
    }

    ops.notify = audio_capture_notify;
    ops.destroy = audio_capture_destroy;
    ops.capture = audio_capture;

    vs->audio_cap = AUD_add_capture(&vs->as, &ops, vs);
    if (!vs->audio_cap) {
        monitor_printf(default_mon, "Failed to add audio capture\n");
    }
}

static void audio_del(VncState *vs)
{
    if (vs->audio_cap) {
        AUD_del_capture(vs->audio_cap, vs);
        vs->audio_cap = NULL;
    }
}

static void vnc_disconnect_start(VncState *vs)
{
    if (vs->csock == -1)
        return;
    qemu_set_fd_handler2(vs->csock, NULL, NULL, NULL, NULL);
    closesocket(vs->csock);
    vs->csock = -1;
}

static void vnc_disconnect_finish(VncState *vs)
{
    vnc_jobs_join(vs); /* Wait encoding jobs */

    vnc_lock_output(vs);
    vnc_qmp_event(vs, QEVENT_VNC_DISCONNECTED);

    buffer_free(&vs->input);
    buffer_free(&vs->output);

    qobject_decref(vs->info);

    vnc_zlib_clear(vs);
    vnc_tight_clear(vs);

#ifdef CONFIG_VNC_TLS
    vnc_tls_client_cleanup(vs);
#endif /* CONFIG_VNC_TLS */
#ifdef CONFIG_VNC_SASL
    vnc_sasl_client_cleanup(vs);
#endif /* CONFIG_VNC_SASL */
    audio_del(vs);

    QTAILQ_REMOVE(&vs->vd->clients, vs, next);

    if (QTAILQ_EMPTY(&vs->vd->clients)) {
        dcl->idle = 1;
    }

    qemu_remove_mouse_mode_change_notifier(&vs->mouse_mode_notifier);
    vnc_remove_timer(vs->vd);
    if (vs->vd->lock_key_sync)
        qemu_remove_led_event_handler(vs->led);
    vnc_unlock_output(vs);

#ifdef CONFIG_VNC_THREAD
    qemu_mutex_destroy(&vs->output_mutex);
#endif
    qemu_free(vs);
}

int vnc_client_io_error(VncState *vs, int ret, int last_errno)
{
    if (ret == 0 || ret == -1) {
        if (ret == -1) {
            switch (last_errno) {
                case EINTR:
                case EAGAIN:
#ifdef _WIN32
                case WSAEWOULDBLOCK:
#endif
                    return 0;
                default:
                    break;
            }
        }

        VNC_DEBUG("Closing down client sock: ret %d, errno %d\n",
                  ret, ret < 0 ? last_errno : 0);
        vnc_disconnect_start(vs);

        return 0;
    }
    return ret;
}


void vnc_client_error(VncState *vs)
{
    VNC_DEBUG("Closing down client sock: protocol error\n");
    vnc_disconnect_start(vs);
}


/*
 * Called to write a chunk of data to the client socket. The data may
 * be the raw data, or may have already been encoded by SASL.
 * The data will be written either straight onto the socket, or
 * written via the GNUTLS wrappers, if TLS/SSL encryption is enabled
 *
 * NB, it is theoretically possible to have 2 layers of encryption,
 * both SASL, and this TLS layer. It is highly unlikely in practice
 * though, since SASL encryption will typically be a no-op if TLS
 * is active
 *
 * Returns the number of bytes written, which may be less than
 * the requested 'datalen' if the socket would block. Returns
 * -1 on error, and disconnects the client socket.
 */
long vnc_client_write_buf(VncState *vs, const uint8_t *data, size_t datalen)
{
    long ret;
#ifdef CONFIG_VNC_TLS
    if (vs->tls.session) {
        ret = gnutls_write(vs->tls.session, data, datalen);
        if (ret < 0) {
            if (ret == GNUTLS_E_AGAIN)
                errno = EAGAIN;
            else
                errno = EIO;
            ret = -1;
        }
    } else
#endif /* CONFIG_VNC_TLS */
        ret = send(vs->csock, (const void *)data, datalen, 0);
    VNC_DEBUG("Wrote wire %p %zd -> %ld\n", data, datalen, ret);
    return vnc_client_io_error(vs, ret, socket_error());
}


/*
 * Called to write buffered data to the client socket, when not
 * using any SASL SSF encryption layers. Will write as much data
 * as possible without blocking. If all buffered data is written,
 * will switch the FD poll() handler back to read monitoring.
 *
 * Returns the number of bytes written, which may be less than
 * the buffered output data if the socket would block. Returns
 * -1 on error, and disconnects the client socket.
 */
static long vnc_client_write_plain(VncState *vs)
{
    long ret;

#ifdef CONFIG_VNC_SASL
    VNC_DEBUG("Write Plain: Pending output %p size %zd offset %zd. Wait SSF %d\n",
              vs->output.buffer, vs->output.capacity, vs->output.offset,
              vs->sasl.waitWriteSSF);

    if (vs->sasl.conn &&
        vs->sasl.runSSF &&
        vs->sasl.waitWriteSSF) {
        ret = vnc_client_write_buf(vs, vs->output.buffer, vs->sasl.waitWriteSSF);
        if (ret)
            vs->sasl.waitWriteSSF -= ret;
    } else
#endif /* CONFIG_VNC_SASL */
        ret = vnc_client_write_buf(vs, vs->output.buffer, vs->output.offset);
    if (!ret)
        return 0;

    memmove(vs->output.buffer, vs->output.buffer + ret, (vs->output.offset - ret));
    vs->output.offset -= ret;

    if (vs->output.offset == 0) {
        qemu_set_fd_handler2(vs->csock, NULL, vnc_client_read, NULL, vs);
    }

    return ret;
}


/*
 * First function called whenever there is data to be written to
 * the client socket. Will delegate actual work according to whether
 * SASL SSF layers are enabled (thus requiring encryption calls)
 */
static void vnc_client_write_locked(void *opaque)
{
    VncState *vs = opaque;

#ifdef CONFIG_VNC_SASL
    if (vs->sasl.conn &&
        vs->sasl.runSSF &&
        !vs->sasl.waitWriteSSF) {
        vnc_client_write_sasl(vs);
    } else
#endif /* CONFIG_VNC_SASL */
        vnc_client_write_plain(vs);
}

void vnc_client_write(void *opaque)
{
    VncState *vs = opaque;

    vnc_lock_output(vs);
    if (vs->output.offset) {
        vnc_client_write_locked(opaque);
    } else if (vs->csock != -1) {
        qemu_set_fd_handler2(vs->csock, NULL, vnc_client_read, NULL, vs);
    }
    vnc_unlock_output(vs);
}

void vnc_read_when(VncState *vs, VncReadEvent *func, size_t expecting)
{
    vs->read_handler = func;
    vs->read_handler_expect = expecting;
}


/*
 * Called to read a chunk of data from the client socket. The data may
 * be the raw data, or may need to be further decoded by SASL.
 * The data will be read either straight from to the socket, or
 * read via the GNUTLS wrappers, if TLS/SSL encryption is enabled
 *
 * NB, it is theoretically possible to have 2 layers of encryption,
 * both SASL, and this TLS layer. It is highly unlikely in practice
 * though, since SASL encryption will typically be a no-op if TLS
 * is active
 *
 * Returns the number of bytes read, which may be less than
 * the requested 'datalen' if the socket would block. Returns
 * -1 on error, and disconnects the client socket.
 */
long vnc_client_read_buf(VncState *vs, uint8_t *data, size_t datalen)
{
    long ret;
#ifdef CONFIG_VNC_TLS
    if (vs->tls.session) {
        ret = gnutls_read(vs->tls.session, data, datalen);
        if (ret < 0) {
            if (ret == GNUTLS_E_AGAIN)
                errno = EAGAIN;
            else
                errno = EIO;
            ret = -1;
        }
    } else
#endif /* CONFIG_VNC_TLS */
        ret = recv(vs->csock, (void *)data, datalen, 0);
    VNC_DEBUG("Read wire %p %zd -> %ld\n", data, datalen, ret);
    return vnc_client_io_error(vs, ret, socket_error());
}


/*
 * Called to read data from the client socket to the input buffer,
 * when not using any SASL SSF encryption layers. Will read as much
 * data as possible without blocking.
 *
 * Returns the number of bytes read. Returns -1 on error, and
 * disconnects the client socket.
 */
static long vnc_client_read_plain(VncState *vs)
{
    int ret;
    VNC_DEBUG("Read plain %p size %zd offset %zd\n",
              vs->input.buffer, vs->input.capacity, vs->input.offset);
    buffer_reserve(&vs->input, 4096);
    ret = vnc_client_read_buf(vs, buffer_end(&vs->input), 4096);
    if (!ret)
        return 0;
    vs->input.offset += ret;
    return ret;
}


/*
 * First function called whenever there is more data to be read from
 * the client socket. Will delegate actual work according to whether
 * SASL SSF layers are enabled (thus requiring decryption calls)
 */
void vnc_client_read(void *opaque)
{
    VncState *vs = opaque;
    long ret;

#ifdef CONFIG_VNC_SASL
    if (vs->sasl.conn && vs->sasl.runSSF)
        ret = vnc_client_read_sasl(vs);
    else
#endif /* CONFIG_VNC_SASL */
        ret = vnc_client_read_plain(vs);
    if (!ret) {
        if (vs->csock == -1)
            vnc_disconnect_finish(vs);
        return;
    }

    while (vs->read_handler && vs->input.offset >= vs->read_handler_expect) {
        size_t len = vs->read_handler_expect;
        int ret;

        ret = vs->read_handler(vs, vs->input.buffer, len);
        if (vs->csock == -1) {
            vnc_disconnect_finish(vs);
            return;
        }

        if (!ret) {
            memmove(vs->input.buffer, vs->input.buffer + len, (vs->input.offset - len));
            vs->input.offset -= len;
        } else {
            vs->read_handler_expect = ret;
        }
    }
}

void vnc_write(VncState *vs, const void *data, size_t len)
{
    buffer_reserve(&vs->output, len);

    if (vs->csock != -1 && buffer_empty(&vs->output)) {
        qemu_set_fd_handler2(vs->csock, NULL, vnc_client_read, vnc_client_write, vs);
    }

    buffer_append(&vs->output, data, len);
}

void vnc_write_s32(VncState *vs, int32_t value)
{
    vnc_write_u32(vs, *(uint32_t *)&value);
}

void vnc_write_u32(VncState *vs, uint32_t value)
{
    uint8_t buf[4];

    buf[0] = (value >> 24) & 0xFF;
    buf[1] = (value >> 16) & 0xFF;
    buf[2] = (value >>  8) & 0xFF;
    buf[3] = value & 0xFF;

    vnc_write(vs, buf, 4);
}

void vnc_write_u16(VncState *vs, uint16_t value)
{
    uint8_t buf[2];

    buf[0] = (value >> 8) & 0xFF;
    buf[1] = value & 0xFF;

    vnc_write(vs, buf, 2);
}

void vnc_write_u8(VncState *vs, uint8_t value)
{
    vnc_write(vs, (char *)&value, 1);
}

void vnc_flush(VncState *vs)
{
    vnc_lock_output(vs);
    if (vs->csock != -1 && vs->output.offset) {
        vnc_client_write_locked(vs);
    }
    vnc_unlock_output(vs);
}

uint8_t read_u8(uint8_t *data, size_t offset)
{
    return data[offset];
}

uint16_t read_u16(uint8_t *data, size_t offset)
{
    return ((data[offset] & 0xFF) << 8) | (data[offset + 1] & 0xFF);
}

int32_t read_s32(uint8_t *data, size_t offset)
{
    return (int32_t)((data[offset] << 24) | (data[offset + 1] << 16) |
                     (data[offset + 2] << 8) | data[offset + 3]);
}

uint32_t read_u32(uint8_t *data, size_t offset)
{
    return ((data[offset] << 24) | (data[offset + 1] << 16) |
            (data[offset + 2] << 8) | data[offset + 3]);
}

static void client_cut_text(VncState *vs, size_t len, uint8_t *text)
{
}

static void check_pointer_type_change(Notifier *notifier)
{
    VncState *vs = container_of(notifier, VncState, mouse_mode_notifier);
    int absolute = kbd_mouse_is_absolute();

    if (vnc_has_feature(vs, VNC_FEATURE_POINTER_TYPE_CHANGE) && vs->absolute != absolute) {
        vnc_lock_output(vs);
        vnc_write_u8(vs, VNC_MSG_SERVER_FRAMEBUFFER_UPDATE);
        vnc_write_u8(vs, 0);
        vnc_write_u16(vs, 1);
        vnc_framebuffer_update(vs, absolute, 0,
                               ds_get_width(vs->ds), ds_get_height(vs->ds),
                               VNC_ENCODING_POINTER_TYPE_CHANGE);
        vnc_unlock_output(vs);
        vnc_flush(vs);
    }
    vs->absolute = absolute;
}

static void pointer_event(VncState *vs, int button_mask, int x, int y)
{
    int buttons = 0;
    int dz = 0;

    if (button_mask & 0x01)
        buttons |= MOUSE_EVENT_LBUTTON;
    if (button_mask & 0x02)
        buttons |= MOUSE_EVENT_MBUTTON;
    if (button_mask & 0x04)
        buttons |= MOUSE_EVENT_RBUTTON;
    if (button_mask & 0x08)
        dz = -1;
    if (button_mask & 0x10)
        dz = 1;

    if (vs->absolute) {
        kbd_mouse_event(ds_get_width(vs->ds) > 1 ?
                          x * 0x7FFF / (ds_get_width(vs->ds) - 1) : 0x4000,
                        ds_get_height(vs->ds) > 1 ?
                          y * 0x7FFF / (ds_get_height(vs->ds) - 1) : 0x4000,
                        dz, buttons);
    } else if (vnc_has_feature(vs, VNC_FEATURE_POINTER_TYPE_CHANGE)) {
        x -= 0x7FFF;
        y -= 0x7FFF;

        kbd_mouse_event(x, y, dz, buttons);
    } else {
        if (vs->last_x != -1)
            kbd_mouse_event(x - vs->last_x,
                            y - vs->last_y,
                            dz, buttons);
        vs->last_x = x;
        vs->last_y = y;
    }
}

static void reset_keys(VncState *vs)
{
    int i;
    for(i = 0; i < 256; i++) {
        if (vs->modifiers_state[i]) {
            if (i & SCANCODE_GREY)
                kbd_put_keycode(SCANCODE_EMUL0);
            kbd_put_keycode(i | SCANCODE_UP);
            vs->modifiers_state[i] = 0;
        }
    }
}

static void press_key(VncState *vs, int keysym)
{
    int keycode = keysym2scancode(vs->vd->kbd_layout, keysym) & SCANCODE_KEYMASK;
    if (keycode & SCANCODE_GREY)
        kbd_put_keycode(SCANCODE_EMUL0);
    kbd_put_keycode(keycode & SCANCODE_KEYCODEMASK);
    if (keycode & SCANCODE_GREY)
        kbd_put_keycode(SCANCODE_EMUL0);
    kbd_put_keycode(keycode | SCANCODE_UP);
}

static void kbd_leds(void *opaque, int ledstate)
{
    VncState *vs = opaque;
    int caps, num;

    caps = ledstate & QEMU_CAPS_LOCK_LED ? 1 : 0;
    num  = ledstate & QEMU_NUM_LOCK_LED  ? 1 : 0;

    if (vs->modifiers_state[0x3a] != caps) {
        vs->modifiers_state[0x3a] = caps;
    }
    if (vs->modifiers_state[0x45] != num) {
        vs->modifiers_state[0x45] = num;
    }
}

static void do_key_event(VncState *vs, int down, int keycode, int sym)
{
    /* QEMU console switch */
    switch(keycode) {
    case 0x2a:                          /* Left Shift */
    case 0x36:                          /* Right Shift */
    case 0x1d:                          /* Left CTRL */
    case 0x9d:                          /* Right CTRL */
    case 0x38:                          /* Left ALT */
    case 0xb8:                          /* Right ALT */
        if (down)
            vs->modifiers_state[keycode] = 1;
        else
            vs->modifiers_state[keycode] = 0;
        break;
    case 0x02 ... 0x0a: /* '1' to '9' keys */
        if (down && vs->modifiers_state[0x1d] && vs->modifiers_state[0x38]) {
            /* Reset the modifiers sent to the current console */
            reset_keys(vs);
            console_select(keycode - 0x02);
            return;
        }
        break;
    case 0x3a:                        /* CapsLock */
    case 0x45:                        /* NumLock */
        if (down)
            vs->modifiers_state[keycode] ^= 1;
        break;
    }

    if (down && vs->vd->lock_key_sync &&
        keycode_is_keypad(vs->vd->kbd_layout, keycode)) {
        /* If the numlock state needs to change then simulate an additional
           keypress before sending this one.  This will happen if the user
           toggles numlock away from the VNC window.
        */
        if (keysym_is_numlock(vs->vd->kbd_layout, sym & 0xFFFF)) {
            if (!vs->modifiers_state[0x45]) {
                vs->modifiers_state[0x45] = 1;
                press_key(vs, 0xff7f);
            }
        } else {
            if (vs->modifiers_state[0x45]) {
                vs->modifiers_state[0x45] = 0;
                press_key(vs, 0xff7f);
            }
        }
    }

    if (down && vs->vd->lock_key_sync &&
        ((sym >= 'A' && sym <= 'Z') || (sym >= 'a' && sym <= 'z'))) {
        /* If the capslock state needs to change then simulate an additional
           keypress before sending this one.  This will happen if the user
           toggles capslock away from the VNC window.
        */
        int uppercase = !!(sym >= 'A' && sym <= 'Z');
        int shift = !!(vs->modifiers_state[0x2a] | vs->modifiers_state[0x36]);
        int capslock = !!(vs->modifiers_state[0x3a]);
        if (capslock) {
            if (uppercase == shift) {
                vs->modifiers_state[0x3a] = 0;
                press_key(vs, 0xffe5);
            }
        } else {
            if (uppercase != shift) {
                vs->modifiers_state[0x3a] = 1;
                press_key(vs, 0xffe5);
            }
        }
    }

    if (is_graphic_console()) {
        if (keycode & SCANCODE_GREY)
            kbd_put_keycode(SCANCODE_EMUL0);
        if (down)
            kbd_put_keycode(keycode & SCANCODE_KEYCODEMASK);
        else
            kbd_put_keycode(keycode | SCANCODE_UP);
    } else {
        /* QEMU console emulation */
        if (down) {
            int numlock = vs->modifiers_state[0x45];
            switch (keycode) {
            case 0x2a:                          /* Left Shift */
            case 0x36:                          /* Right Shift */
            case 0x1d:                          /* Left CTRL */
            case 0x9d:                          /* Right CTRL */
            case 0x38:                          /* Left ALT */
            case 0xb8:                          /* Right ALT */
                break;
            case 0xc8:
                kbd_put_keysym(QEMU_KEY_UP);
                break;
            case 0xd0:
                kbd_put_keysym(QEMU_KEY_DOWN);
                break;
            case 0xcb:
                kbd_put_keysym(QEMU_KEY_LEFT);
                break;
            case 0xcd:
                kbd_put_keysym(QEMU_KEY_RIGHT);
                break;
            case 0xd3:
                kbd_put_keysym(QEMU_KEY_DELETE);
                break;
            case 0xc7:
                kbd_put_keysym(QEMU_KEY_HOME);
                break;
            case 0xcf:
                kbd_put_keysym(QEMU_KEY_END);
                break;
            case 0xc9:
                kbd_put_keysym(QEMU_KEY_PAGEUP);
                break;
            case 0xd1:
                kbd_put_keysym(QEMU_KEY_PAGEDOWN);
                break;

            case 0x47:
                kbd_put_keysym(numlock ? '7' : QEMU_KEY_HOME);
                break;
            case 0x48:
                kbd_put_keysym(numlock ? '8' : QEMU_KEY_UP);
                break;
            case 0x49:
                kbd_put_keysym(numlock ? '9' : QEMU_KEY_PAGEUP);
                break;
            case 0x4b:
                kbd_put_keysym(numlock ? '4' : QEMU_KEY_LEFT);
                break;
            case 0x4c:
                kbd_put_keysym('5');
                break;
            case 0x4d:
                kbd_put_keysym(numlock ? '6' : QEMU_KEY_RIGHT);
                break;
            case 0x4f:
                kbd_put_keysym(numlock ? '1' : QEMU_KEY_END);
                break;
            case 0x50:
                kbd_put_keysym(numlock ? '2' : QEMU_KEY_DOWN);
                break;
            case 0x51:
                kbd_put_keysym(numlock ? '3' : QEMU_KEY_PAGEDOWN);
                break;
            case 0x52:
                kbd_put_keysym('0');
                break;
            case 0x53:
                kbd_put_keysym(numlock ? '.' : QEMU_KEY_DELETE);
                break;

            case 0xb5:
                kbd_put_keysym('/');
                break;
            case 0x37:
                kbd_put_keysym('*');
                break;
            case 0x4a:
                kbd_put_keysym('-');
                break;
            case 0x4e:
                kbd_put_keysym('+');
                break;
            case 0x9c:
                kbd_put_keysym('\n');
                break;

            default:
                kbd_put_keysym(sym);
                break;
            }
        }
    }
}

static void key_event(VncState *vs, int down, uint32_t sym)
{
    int keycode;
    int lsym = sym;

    if (lsym >= 'A' && lsym <= 'Z' && is_graphic_console()) {
        lsym = lsym - 'A' + 'a';
    }

    keycode = keysym2scancode(vs->vd->kbd_layout, lsym & 0xFFFF) & SCANCODE_KEYMASK;
    do_key_event(vs, down, keycode, sym);
}

static void ext_key_event(VncState *vs, int down,
                          uint32_t sym, uint16_t keycode)
{
    /* if the user specifies a keyboard layout, always use it */
    if (keyboard_layout)
        key_event(vs, down, sym);
    else
        do_key_event(vs, down, keycode, sym);
}

static void framebuffer_update_request(VncState *vs, int incremental,
                                       int x_position, int y_position,
                                       int w, int h)
{
    if (y_position > ds_get_height(vs->ds))
        y_position = ds_get_height(vs->ds);
    if (y_position + h >= ds_get_height(vs->ds))
        h = ds_get_height(vs->ds) - y_position;

    int i;
    vs->need_update = 1;
    if (!incremental) {
        vs->force_update = 1;
        for (i = 0; i < h; i++) {
            vnc_set_bits(vs->dirty[y_position + i],
                         (ds_get_width(vs->ds) / 16), VNC_DIRTY_WORDS);
        }
    }
}

static void send_ext_key_event_ack(VncState *vs)
{
    vnc_lock_output(vs);
    vnc_write_u8(vs, VNC_MSG_SERVER_FRAMEBUFFER_UPDATE);
    vnc_write_u8(vs, 0);
    vnc_write_u16(vs, 1);
    vnc_framebuffer_update(vs, 0, 0, ds_get_width(vs->ds), ds_get_height(vs->ds),
                           VNC_ENCODING_EXT_KEY_EVENT);
    vnc_unlock_output(vs);
    vnc_flush(vs);
}

static void send_ext_audio_ack(VncState *vs)
{
    vnc_lock_output(vs);
    vnc_write_u8(vs, VNC_MSG_SERVER_FRAMEBUFFER_UPDATE);
    vnc_write_u8(vs, 0);
    vnc_write_u16(vs, 1);
    vnc_framebuffer_update(vs, 0, 0, ds_get_width(vs->ds), ds_get_height(vs->ds),
                           VNC_ENCODING_AUDIO);
    vnc_unlock_output(vs);
    vnc_flush(vs);
}

static void set_encodings(VncState *vs, int32_t *encodings, size_t n_encodings)
{
    int i;
    unsigned int enc = 0;

    vs->features = 0;
    vs->vnc_encoding = 0;
    vs->tight.compression = 9;
    vs->tight.quality = -1; /* Lossless by default */
    vs->absolute = -1;

    /*
     * Start from the end because the encodings are sent in order of preference.
     * This way the prefered encoding (first encoding defined in the array)
     * will be set at the end of the loop.
     */
    for (i = n_encodings - 1; i >= 0; i--) {
        enc = encodings[i];
        switch (enc) {
        case VNC_ENCODING_RAW:
            vs->vnc_encoding = enc;
            break;
        case VNC_ENCODING_COPYRECT:
            vs->features |= VNC_FEATURE_COPYRECT_MASK;
            break;
        case VNC_ENCODING_HEXTILE:
            vs->features |= VNC_FEATURE_HEXTILE_MASK;
            vs->vnc_encoding = enc;
            break;
        case VNC_ENCODING_TIGHT:
            vs->features |= VNC_FEATURE_TIGHT_MASK;
            vs->vnc_encoding = enc;
            break;
        case VNC_ENCODING_TIGHT_PNG:
            vs->features |= VNC_FEATURE_TIGHT_PNG_MASK;
            vs->vnc_encoding = enc;
            break;
        case VNC_ENCODING_ZLIB:
            vs->features |= VNC_FEATURE_ZLIB_MASK;
            vs->vnc_encoding = enc;
            break;
        case VNC_ENCODING_DESKTOPRESIZE:
            vs->features |= VNC_FEATURE_RESIZE_MASK;
            break;
        case VNC_ENCODING_POINTER_TYPE_CHANGE:
            vs->features |= VNC_FEATURE_POINTER_TYPE_CHANGE_MASK;
            break;
        case VNC_ENCODING_RICH_CURSOR:
            vs->features |= VNC_FEATURE_RICH_CURSOR_MASK;
            break;
        case VNC_ENCODING_EXT_KEY_EVENT:
            send_ext_key_event_ack(vs);
            break;
        case VNC_ENCODING_AUDIO:
            send_ext_audio_ack(vs);
            break;
        case VNC_ENCODING_WMVi:
            vs->features |= VNC_FEATURE_WMVI_MASK;
            break;
        case VNC_ENCODING_COMPRESSLEVEL0 ... VNC_ENCODING_COMPRESSLEVEL0 + 9:
            vs->tight.compression = (enc & 0x0F);
            break;
        case VNC_ENCODING_QUALITYLEVEL0 ... VNC_ENCODING_QUALITYLEVEL0 + 9:
            vs->tight.quality = (enc & 0x0F);
            break;
        default:
            VNC_DEBUG("Unknown encoding: %d (0x%.8x): %d\n", i, enc, enc);
            break;
        }
    }
    vnc_desktop_resize(vs);
    check_pointer_type_change(&vs->mouse_mode_notifier);
}

static void set_pixel_conversion(VncState *vs)
{
    if ((vs->clientds.flags & QEMU_BIG_ENDIAN_FLAG) ==
        (vs->ds->surface->flags & QEMU_BIG_ENDIAN_FLAG) && 
        !memcmp(&(vs->clientds.pf), &(vs->ds->surface->pf), sizeof(PixelFormat))) {
        vs->write_pixels = vnc_write_pixels_copy;
        vnc_hextile_set_pixel_conversion(vs, 0);
    } else {
        vs->write_pixels = vnc_write_pixels_generic;
        vnc_hextile_set_pixel_conversion(vs, 1);
    }
}

static void set_pixel_format(VncState *vs,
                             int bits_per_pixel, int depth,
                             int big_endian_flag, int true_color_flag,
                             int red_max, int green_max, int blue_max,
                             int red_shift, int green_shift, int blue_shift)
{
    if (!true_color_flag) {
        vnc_client_error(vs);
        return;
    }

    vs->clientds = *(vs->vd->guest.ds);
    vs->clientds.pf.rmax = red_max;
    count_bits(vs->clientds.pf.rbits, red_max);
    vs->clientds.pf.rshift = red_shift;
    vs->clientds.pf.rmask = red_max << red_shift;
    vs->clientds.pf.gmax = green_max;
    count_bits(vs->clientds.pf.gbits, green_max);
    vs->clientds.pf.gshift = green_shift;
    vs->clientds.pf.gmask = green_max << green_shift;
    vs->clientds.pf.bmax = blue_max;
    count_bits(vs->clientds.pf.bbits, blue_max);
    vs->clientds.pf.bshift = blue_shift;
    vs->clientds.pf.bmask = blue_max << blue_shift;
    vs->clientds.pf.bits_per_pixel = bits_per_pixel;
    vs->clientds.pf.bytes_per_pixel = bits_per_pixel / 8;
    vs->clientds.pf.depth = bits_per_pixel == 32 ? 24 : bits_per_pixel;
    vs->clientds.flags = big_endian_flag ? QEMU_BIG_ENDIAN_FLAG : 0x00;

    set_pixel_conversion(vs);

    vga_hw_invalidate();
    vga_hw_update();
}

static void pixel_format_message (VncState *vs) {
    char pad[3] = { 0, 0, 0 };

    vnc_write_u8(vs, vs->ds->surface->pf.bits_per_pixel); /* bits-per-pixel */
    vnc_write_u8(vs, vs->ds->surface->pf.depth); /* depth */

#ifdef HOST_WORDS_BIGENDIAN
    vnc_write_u8(vs, 1);             /* big-endian-flag */
#else
    vnc_write_u8(vs, 0);             /* big-endian-flag */
#endif
    vnc_write_u8(vs, 1);             /* true-color-flag */
    vnc_write_u16(vs, vs->ds->surface->pf.rmax);     /* red-max */
    vnc_write_u16(vs, vs->ds->surface->pf.gmax);     /* green-max */
    vnc_write_u16(vs, vs->ds->surface->pf.bmax);     /* blue-max */
    vnc_write_u8(vs, vs->ds->surface->pf.rshift);    /* red-shift */
    vnc_write_u8(vs, vs->ds->surface->pf.gshift);    /* green-shift */
    vnc_write_u8(vs, vs->ds->surface->pf.bshift);    /* blue-shift */

    vnc_hextile_set_pixel_conversion(vs, 0);

    vs->clientds = *(vs->ds->surface);
    vs->clientds.flags &= ~QEMU_ALLOCATED_FLAG;
    vs->write_pixels = vnc_write_pixels_copy;

    vnc_write(vs, pad, 3);           /* padding */
}

static void vnc_dpy_setdata(DisplayState *ds)
{
    /* We don't have to do anything */
}

static void vnc_colordepth(VncState *vs)
{
    if (vnc_has_feature(vs, VNC_FEATURE_WMVI)) {
        /* Sending a WMVi message to notify the client*/
        vnc_lock_output(vs);
        vnc_write_u8(vs, VNC_MSG_SERVER_FRAMEBUFFER_UPDATE);
        vnc_write_u8(vs, 0);
        vnc_write_u16(vs, 1); /* number of rects */
        vnc_framebuffer_update(vs, 0, 0, ds_get_width(vs->ds), 
                               ds_get_height(vs->ds), VNC_ENCODING_WMVi);
        pixel_format_message(vs);
        vnc_unlock_output(vs);
        vnc_flush(vs);
    } else {
        set_pixel_conversion(vs);
    }
}

static int protocol_client_msg(VncState *vs, uint8_t *data, size_t len)
{
    int i;
    uint16_t limit;
    VncDisplay *vd = vs->vd;

    if (data[0] > 3) {
        vd->timer_interval = VNC_REFRESH_INTERVAL_BASE;
        if (!qemu_timer_expired(vd->timer, qemu_get_clock(rt_clock) + vd->timer_interval))
            qemu_mod_timer(vd->timer, qemu_get_clock(rt_clock) + vd->timer_interval);
    }

    switch (data[0]) {
    case VNC_MSG_CLIENT_SET_PIXEL_FORMAT:
        if (len == 1)
            return 20;

        set_pixel_format(vs, read_u8(data, 4), read_u8(data, 5),
                         read_u8(data, 6), read_u8(data, 7),
                         read_u16(data, 8), read_u16(data, 10),
                         read_u16(data, 12), read_u8(data, 14),
                         read_u8(data, 15), read_u8(data, 16));
        break;
    case VNC_MSG_CLIENT_SET_ENCODINGS:
        if (len == 1)
            return 4;

        if (len == 4) {
            limit = read_u16(data, 2);
            if (limit > 0)
                return 4 + (limit * 4);
        } else
            limit = read_u16(data, 2);

        for (i = 0; i < limit; i++) {
            int32_t val = read_s32(data, 4 + (i * 4));
            memcpy(data + 4 + (i * 4), &val, sizeof(val));
        }

        set_encodings(vs, (int32_t *)(data + 4), limit);
        break;
    case VNC_MSG_CLIENT_FRAMEBUFFER_UPDATE_REQUEST:
        if (len == 1)
            return 10;

        framebuffer_update_request(vs,
                                   read_u8(data, 1), read_u16(data, 2), read_u16(data, 4),
                                   read_u16(data, 6), read_u16(data, 8));
        break;
    case VNC_MSG_CLIENT_KEY_EVENT:
        if (len == 1)
            return 8;

        key_event(vs, read_u8(data, 1), read_u32(data, 4));
        break;
    case VNC_MSG_CLIENT_POINTER_EVENT:
        if (len == 1)
            return 6;

        pointer_event(vs, read_u8(data, 1), read_u16(data, 2), read_u16(data, 4));
        break;
    case VNC_MSG_CLIENT_CUT_TEXT:
        if (len == 1)
            return 8;

        if (len == 8) {
            uint32_t dlen = read_u32(data, 4);
            if (dlen > 0)
                return 8 + dlen;
        }

        client_cut_text(vs, read_u32(data, 4), data + 8);
        break;
    case VNC_MSG_CLIENT_QEMU:
        if (len == 1)
            return 2;

        switch (read_u8(data, 1)) {
        case VNC_MSG_CLIENT_QEMU_EXT_KEY_EVENT:
            if (len == 2)
                return 12;

            ext_key_event(vs, read_u16(data, 2),
                          read_u32(data, 4), read_u32(data, 8));
            break;
        case VNC_MSG_CLIENT_QEMU_AUDIO:
            if (len == 2)
                return 4;

            switch (read_u16 (data, 2)) {
            case VNC_MSG_CLIENT_QEMU_AUDIO_ENABLE:
                audio_add(vs);
                break;
            case VNC_MSG_CLIENT_QEMU_AUDIO_DISABLE:
                audio_del(vs);
                break;
            case VNC_MSG_CLIENT_QEMU_AUDIO_SET_FORMAT:
                if (len == 4)
                    return 10;
                switch (read_u8(data, 4)) {
                case 0: vs->as.fmt = AUD_FMT_U8; break;
                case 1: vs->as.fmt = AUD_FMT_S8; break;
                case 2: vs->as.fmt = AUD_FMT_U16; break;
                case 3: vs->as.fmt = AUD_FMT_S16; break;
                case 4: vs->as.fmt = AUD_FMT_U32; break;
                case 5: vs->as.fmt = AUD_FMT_S32; break;
                default:
                    printf("Invalid audio format %d\n", read_u8(data, 4));
                    vnc_client_error(vs);
                    break;
                }
                vs->as.nchannels = read_u8(data, 5);
                if (vs->as.nchannels != 1 && vs->as.nchannels != 2) {
                    printf("Invalid audio channel coount %d\n",
                           read_u8(data, 5));
                    vnc_client_error(vs);
                    break;
                }
                vs->as.freq = read_u32(data, 6);
                break;
            default:
                printf ("Invalid audio message %d\n", read_u8(data, 4));
                vnc_client_error(vs);
                break;
            }
            break;

        default:
            printf("Msg: %d\n", read_u16(data, 0));
            vnc_client_error(vs);
            break;
        }
        break;
    default:
        printf("Msg: %d\n", data[0]);
        vnc_client_error(vs);
        break;
    }

    vnc_read_when(vs, protocol_client_msg, 1);
    return 0;
}

static int protocol_client_init(VncState *vs, uint8_t *data, size_t len)
{
    char buf[1024];
    int size;

    vs->client_width = ds_get_width(vs->ds);
    vs->client_height = ds_get_height(vs->ds);
    vnc_write_u16(vs, vs->client_width);
    vnc_write_u16(vs, vs->client_height);

    pixel_format_message(vs);

    if (qemu_name)
        size = snprintf(buf, sizeof(buf), "QEMU (%s)", qemu_name);
    else
        size = snprintf(buf, sizeof(buf), "QEMU");

    vnc_write_u32(vs, size);
    vnc_write(vs, buf, size);
    vnc_flush(vs);

    vnc_client_cache_auth(vs);
    vnc_qmp_event(vs, QEVENT_VNC_INITIALIZED);

    vnc_read_when(vs, protocol_client_msg, 1);

    return 0;
}

void start_client_init(VncState *vs)
{
    vnc_read_when(vs, protocol_client_init, 1);
}

static void make_challenge(VncState *vs)
{
    int i;

    srand(time(NULL)+getpid()+getpid()*987654+rand());

    for (i = 0 ; i < sizeof(vs->challenge) ; i++)
        vs->challenge[i] = (int) (256.0*rand()/(RAND_MAX+1.0));
}

static int protocol_client_auth_vnc(VncState *vs, uint8_t *data, size_t len)
{
    unsigned char response[VNC_AUTH_CHALLENGE_SIZE];
    int i, j, pwlen;
    unsigned char key[8];
    time_t now = time(NULL);

    if (!vs->vd->password) {
        VNC_DEBUG("No password configured on server");
        goto reject;
    }
    if (vs->vd->expires < now) {
        VNC_DEBUG("Password is expired");
        goto reject;
    }

    memcpy(response, vs->challenge, VNC_AUTH_CHALLENGE_SIZE);

    /* Calculate the expected challenge response */
    pwlen = strlen(vs->vd->password);
    for (i=0; i<sizeof(key); i++)
        key[i] = i<pwlen ? vs->vd->password[i] : 0;
    deskey(key, EN0);
    for (j = 0; j < VNC_AUTH_CHALLENGE_SIZE; j += 8)
        des(response+j, response+j);

    /* Compare expected vs actual challenge response */
    if (memcmp(response, data, VNC_AUTH_CHALLENGE_SIZE) != 0) {
        VNC_DEBUG("Client challenge reponse did not match\n");
        goto reject;
    } else {
        VNC_DEBUG("Accepting VNC challenge response\n");
        vnc_write_u32(vs, 0); /* Accept auth */
        vnc_flush(vs);

        start_client_init(vs);
    }
    return 0;

reject:
    vnc_write_u32(vs, 1); /* Reject auth */
    if (vs->minor >= 8) {
        static const char err[] = "Authentication failed";
        vnc_write_u32(vs, sizeof(err));
        vnc_write(vs, err, sizeof(err));
    }
    vnc_flush(vs);
    vnc_client_error(vs);
    return 0;
}

void start_auth_vnc(VncState *vs)
{
    make_challenge(vs);
    /* Send client a 'random' challenge */
    vnc_write(vs, vs->challenge, sizeof(vs->challenge));
    vnc_flush(vs);

    vnc_read_when(vs, protocol_client_auth_vnc, sizeof(vs->challenge));
}


static int protocol_client_auth(VncState *vs, uint8_t *data, size_t len)
{
    /* We only advertise 1 auth scheme at a time, so client
     * must pick the one we sent. Verify this */
    if (data[0] != vs->vd->auth) { /* Reject auth */
       VNC_DEBUG("Reject auth %d because it didn't match advertized\n", (int)data[0]);
       vnc_write_u32(vs, 1);
       if (vs->minor >= 8) {
           static const char err[] = "Authentication failed";
           vnc_write_u32(vs, sizeof(err));
           vnc_write(vs, err, sizeof(err));
       }
       vnc_client_error(vs);
    } else { /* Accept requested auth */
       VNC_DEBUG("Client requested auth %d\n", (int)data[0]);
       switch (vs->vd->auth) {
       case VNC_AUTH_NONE:
           VNC_DEBUG("Accept auth none\n");
           if (vs->minor >= 8) {
               vnc_write_u32(vs, 0); /* Accept auth completion */
               vnc_flush(vs);
           }
           start_client_init(vs);
           break;

       case VNC_AUTH_VNC:
           VNC_DEBUG("Start VNC auth\n");
           start_auth_vnc(vs);
           break;

#ifdef CONFIG_VNC_TLS
       case VNC_AUTH_VENCRYPT:
           VNC_DEBUG("Accept VeNCrypt auth\n");;
           start_auth_vencrypt(vs);
           break;
#endif /* CONFIG_VNC_TLS */

#ifdef CONFIG_VNC_SASL
       case VNC_AUTH_SASL:
           VNC_DEBUG("Accept SASL auth\n");
           start_auth_sasl(vs);
           break;
#endif /* CONFIG_VNC_SASL */

       default: /* Should not be possible, but just in case */
           VNC_DEBUG("Reject auth %d server code bug\n", vs->vd->auth);
           vnc_write_u8(vs, 1);
           if (vs->minor >= 8) {
               static const char err[] = "Authentication failed";
               vnc_write_u32(vs, sizeof(err));
               vnc_write(vs, err, sizeof(err));
           }
           vnc_client_error(vs);
       }
    }
    return 0;
}

static int protocol_version(VncState *vs, uint8_t *version, size_t len)
{
    char local[13];

    memcpy(local, version, 12);
    local[12] = 0;

    if (sscanf(local, "RFB %03d.%03d\n", &vs->major, &vs->minor) != 2) {
        VNC_DEBUG("Malformed protocol version %s\n", local);
        vnc_client_error(vs);
        return 0;
    }
    VNC_DEBUG("Client request protocol version %d.%d\n", vs->major, vs->minor);
    if (vs->major != 3 ||
        (vs->minor != 3 &&
         vs->minor != 4 &&
         vs->minor != 5 &&
         vs->minor != 7 &&
         vs->minor != 8)) {
        VNC_DEBUG("Unsupported client version\n");
        vnc_write_u32(vs, VNC_AUTH_INVALID);
        vnc_flush(vs);
        vnc_client_error(vs);
        return 0;
    }
    /* Some broken clients report v3.4 or v3.5, which spec requires to be treated
     * as equivalent to v3.3 by servers
     */
    if (vs->minor == 4 || vs->minor == 5)
        vs->minor = 3;

    if (vs->minor == 3) {
        if (vs->vd->auth == VNC_AUTH_NONE) {
            VNC_DEBUG("Tell client auth none\n");
            vnc_write_u32(vs, vs->vd->auth);
            vnc_flush(vs);
            start_client_init(vs);
       } else if (vs->vd->auth == VNC_AUTH_VNC) {
            VNC_DEBUG("Tell client VNC auth\n");
            vnc_write_u32(vs, vs->vd->auth);
            vnc_flush(vs);
            start_auth_vnc(vs);
       } else {
            VNC_DEBUG("Unsupported auth %d for protocol 3.3\n", vs->vd->auth);
            vnc_write_u32(vs, VNC_AUTH_INVALID);
            vnc_flush(vs);
            vnc_client_error(vs);
       }
    } else {
        VNC_DEBUG("Telling client we support auth %d\n", vs->vd->auth);
        vnc_write_u8(vs, 1); /* num auth */
        vnc_write_u8(vs, vs->vd->auth);
        vnc_read_when(vs, protocol_client_auth, 1);
        vnc_flush(vs);
    }

    return 0;
}

static int vnc_refresh_server_surface(VncDisplay *vd)
{
    int y;
    uint8_t *guest_row;
    uint8_t *server_row;
    int cmp_bytes;
<<<<<<< HEAD
    uint32_t width_mask[VNC_DIRTY_WORDS];
=======
>>>>>>> cc015e9a
    VncState *vs;
    int has_dirty = 0;

    /*
     * Walk through the guest dirty map.
     * Check and copy modified bits from guest to server surface.
     * Update server dirty map.
     */
<<<<<<< HEAD
    vnc_set_bits(width_mask, (ds_get_width(vd->ds) / 16), VNC_DIRTY_WORDS);
=======
>>>>>>> cc015e9a
    cmp_bytes = 16 * ds_get_bytes_per_pixel(vd->ds);
    guest_row  = vd->guest.ds->data;
    server_row = vd->server->data;
    for (y = 0; y < vd->guest.ds->height; y++) {
<<<<<<< HEAD
        if (vnc_and_bits(vd->guest.dirty[y], width_mask, VNC_DIRTY_WORDS)) {
=======
        if (!bitmap_empty(vd->guest.dirty[y], VNC_DIRTY_BITS)) {
>>>>>>> cc015e9a
            int x;
            uint8_t *guest_ptr;
            uint8_t *server_ptr;

            guest_ptr  = guest_row;
            server_ptr = server_row;

            for (x = 0; x < vd->guest.ds->width;
                    x += 16, guest_ptr += cmp_bytes, server_ptr += cmp_bytes) {
                if (!vnc_get_bit(vd->guest.dirty[y], (x / 16)))
                    continue;
                vnc_clear_bit(vd->guest.dirty[y], (x / 16));
                if (memcmp(server_ptr, guest_ptr, cmp_bytes) == 0)
                    continue;
                memcpy(server_ptr, guest_ptr, cmp_bytes);
                QTAILQ_FOREACH(vs, &vd->clients, next) {
                    vnc_set_bit(vs->dirty[y], (x / 16));
                }
                has_dirty++;
            }
        }
        guest_row  += ds_get_linesize(vd->ds);
        server_row += ds_get_linesize(vd->ds);
    }
    return has_dirty;
}

static void vnc_refresh(void *opaque)
{
    VncDisplay *vd = opaque;
    VncState *vs, *vn;
    int has_dirty, rects = 0;

    vga_hw_update();

    if (vnc_trylock_display(vd)) {
        vd->timer_interval = VNC_REFRESH_INTERVAL_BASE;
        qemu_mod_timer(vd->timer, qemu_get_clock(rt_clock) +
                       vd->timer_interval);
        return;
    }

    has_dirty = vnc_refresh_server_surface(vd);
    vnc_unlock_display(vd);

    QTAILQ_FOREACH_SAFE(vs, &vd->clients, next, vn) {
        rects += vnc_update_client(vs, has_dirty);
        /* vs might be free()ed here */
    }

    /* vd->timer could be NULL now if the last client disconnected,
     * in this case don't update the timer */
    if (vd->timer == NULL)
        return;

    if (has_dirty && rects) {
        vd->timer_interval /= 2;
        if (vd->timer_interval < VNC_REFRESH_INTERVAL_BASE)
            vd->timer_interval = VNC_REFRESH_INTERVAL_BASE;
    } else {
        vd->timer_interval += VNC_REFRESH_INTERVAL_INC;
        if (vd->timer_interval > VNC_REFRESH_INTERVAL_MAX)
            vd->timer_interval = VNC_REFRESH_INTERVAL_MAX;
    }
    qemu_mod_timer(vd->timer, qemu_get_clock(rt_clock) + vd->timer_interval);
}

static void vnc_init_timer(VncDisplay *vd)
{
    vd->timer_interval = VNC_REFRESH_INTERVAL_BASE;
    if (vd->timer == NULL && !QTAILQ_EMPTY(&vd->clients)) {
        vd->timer = qemu_new_timer(rt_clock, vnc_refresh, vd);
        vnc_refresh(vd);
    }
}

static void vnc_remove_timer(VncDisplay *vd)
{
    if (vd->timer != NULL && QTAILQ_EMPTY(&vd->clients)) {
        qemu_del_timer(vd->timer);
        qemu_free_timer(vd->timer);
        vd->timer = NULL;
    }
}

static void vnc_connect(VncDisplay *vd, int csock)
{
    VncState *vs = qemu_mallocz(sizeof(VncState));
    vs->csock = csock;

    VNC_DEBUG("New client on socket %d\n", csock);
    dcl->idle = 0;
    socket_set_nonblock(vs->csock);
    qemu_set_fd_handler2(vs->csock, NULL, vnc_client_read, NULL, vs);

    vnc_client_cache_addr(vs);
    vnc_qmp_event(vs, QEVENT_VNC_CONNECTED);

    vs->vd = vd;
    vs->ds = vd->ds;
    vs->last_x = -1;
    vs->last_y = -1;

    vs->as.freq = 44100;
    vs->as.nchannels = 2;
    vs->as.fmt = AUD_FMT_S16;
    vs->as.endianness = 0;

#ifdef CONFIG_VNC_THREAD
    qemu_mutex_init(&vs->output_mutex);
#endif

    QTAILQ_INSERT_HEAD(&vd->clients, vs, next);

    vga_hw_update();

    vnc_write(vs, "RFB 003.008\n", 12);
    vnc_flush(vs);
    vnc_read_when(vs, protocol_version, 12);
    reset_keys(vs);
    if (vs->vd->lock_key_sync)
        vs->led = qemu_add_led_event_handler(kbd_leds, vs);

    vs->mouse_mode_notifier.notify = check_pointer_type_change;
    qemu_add_mouse_mode_change_notifier(&vs->mouse_mode_notifier);

    vnc_init_timer(vd);

    /* vs might be free()ed here */
}

static void vnc_listen_read(void *opaque)
{
    VncDisplay *vs = opaque;
    struct sockaddr_in addr;
    socklen_t addrlen = sizeof(addr);

    /* Catch-up */
    vga_hw_update();

    int csock = qemu_accept(vs->lsock, (struct sockaddr *)&addr, &addrlen);
    if (csock != -1) {
        vnc_connect(vs, csock);
    }
}

void vnc_display_init(DisplayState *ds)
{
    VncDisplay *vs = qemu_mallocz(sizeof(*vs));

    dcl = qemu_mallocz(sizeof(DisplayChangeListener));

    ds->opaque = vs;
    dcl->idle = 1;
    vnc_display = vs;

    vs->lsock = -1;

    vs->ds = ds;
    QTAILQ_INIT(&vs->clients);
    vs->expires = TIME_MAX;

    if (keyboard_layout)
        vs->kbd_layout = init_keyboard_layout(name2keysym, keyboard_layout);
    else
        vs->kbd_layout = init_keyboard_layout(name2keysym, "en-us");

    if (!vs->kbd_layout)
        exit(1);

#ifdef CONFIG_VNC_THREAD
    qemu_mutex_init(&vs->mutex);
    vnc_start_worker_thread();
#endif

    dcl->dpy_copy = vnc_dpy_copy;
    dcl->dpy_update = vnc_dpy_update;
    dcl->dpy_resize = vnc_dpy_resize;
    dcl->dpy_setdata = vnc_dpy_setdata;
    register_displaychangelistener(ds, dcl);
    ds->mouse_set = vnc_mouse_set;
    ds->cursor_define = vnc_dpy_cursor_define;
}


void vnc_display_close(DisplayState *ds)
{
    VncDisplay *vs = ds ? (VncDisplay *)ds->opaque : vnc_display;

    if (!vs)
        return;
    if (vs->display) {
        qemu_free(vs->display);
        vs->display = NULL;
    }
    if (vs->lsock != -1) {
        qemu_set_fd_handler2(vs->lsock, NULL, NULL, NULL, NULL);
        close(vs->lsock);
        vs->lsock = -1;
    }
    vs->auth = VNC_AUTH_INVALID;
#ifdef CONFIG_VNC_TLS
    vs->subauth = VNC_AUTH_INVALID;
    vs->tls.x509verify = 0;
#endif
}

int vnc_display_disable_login(DisplayState *ds)
{
    VncDisplay *vs = ds ? (VncDisplay *)ds->opaque : vnc_display;

    if (!vs) {
        return -1;
    }

    if (vs->password) {
        qemu_free(vs->password);
    }

    vs->password = NULL;
    vs->auth = VNC_AUTH_VNC;

    return 0;
}

int vnc_display_password(DisplayState *ds, const char *password)
{
    VncDisplay *vs = ds ? (VncDisplay *)ds->opaque : vnc_display;

    if (!vs) {
        return -1;
    }

    if (!password) {
        /* This is not the intention of this interface but err on the side
           of being safe */
        return vnc_display_disable_login(ds);
    }

    if (vs->password) {
        qemu_free(vs->password);
        vs->password = NULL;
    }
    vs->password = qemu_strdup(password);
    vs->auth = VNC_AUTH_VNC;

    return 0;
}

int vnc_display_pw_expire(DisplayState *ds, time_t expires)
{
    VncDisplay *vs = ds ? (VncDisplay *)ds->opaque : vnc_display;

    vs->expires = expires;
    return 0;
}

char *vnc_display_local_addr(DisplayState *ds)
{
    VncDisplay *vs = ds ? (VncDisplay *)ds->opaque : vnc_display;
    
    return vnc_socket_local_addr("%s:%s", vs->lsock);
}

int vnc_display_open(DisplayState *ds, const char *display)
{
    VncDisplay *vs = ds ? (VncDisplay *)ds->opaque : vnc_display;
    const char *options;
    int password = 0;
    int reverse = 0;
#ifdef CONFIG_VNC_TLS
    int tls = 0, x509 = 0;
#endif
#ifdef CONFIG_VNC_SASL
    int sasl = 0;
    int saslErr;
#endif
#if defined(CONFIG_VNC_TLS) || defined(CONFIG_VNC_SASL)
    int acl = 0;
#endif
    int lock_key_sync = 1;

    if (!vnc_display)
        return -1;
    vnc_display_close(ds);
    if (strcmp(display, "none") == 0)
        return 0;

    if (!(vs->display = strdup(display)))
        return -1;

    options = display;
    while ((options = strchr(options, ','))) {
        options++;
        if (strncmp(options, "password", 8) == 0) {
            password = 1; /* Require password auth */
        } else if (strncmp(options, "reverse", 7) == 0) {
            reverse = 1;
        } else if (strncmp(options, "no-lock-key-sync", 9) == 0) {
            lock_key_sync = 0;
#ifdef CONFIG_VNC_SASL
        } else if (strncmp(options, "sasl", 4) == 0) {
            sasl = 1; /* Require SASL auth */
#endif
#ifdef CONFIG_VNC_TLS
        } else if (strncmp(options, "tls", 3) == 0) {
            tls = 1; /* Require TLS */
        } else if (strncmp(options, "x509", 4) == 0) {
            char *start, *end;
            x509 = 1; /* Require x509 certificates */
            if (strncmp(options, "x509verify", 10) == 0)
                vs->tls.x509verify = 1; /* ...and verify client certs */

            /* Now check for 'x509=/some/path' postfix
             * and use that to setup x509 certificate/key paths */
            start = strchr(options, '=');
            end = strchr(options, ',');
            if (start && (!end || (start < end))) {
                int len = end ? end-(start+1) : strlen(start+1);
                char *path = qemu_strndup(start + 1, len);

                VNC_DEBUG("Trying certificate path '%s'\n", path);
                if (vnc_tls_set_x509_creds_dir(vs, path) < 0) {
                    fprintf(stderr, "Failed to find x509 certificates/keys in %s\n", path);
                    qemu_free(path);
                    qemu_free(vs->display);
                    vs->display = NULL;
                    return -1;
                }
                qemu_free(path);
            } else {
                fprintf(stderr, "No certificate path provided\n");
                qemu_free(vs->display);
                vs->display = NULL;
                return -1;
            }
#endif
#if defined(CONFIG_VNC_TLS) || defined(CONFIG_VNC_SASL)
        } else if (strncmp(options, "acl", 3) == 0) {
            acl = 1;
#endif
        } else if (strncmp(options, "lossy", 5) == 0) {
            vs->lossy = true;
        }
    }

#ifdef CONFIG_VNC_TLS
    if (acl && x509 && vs->tls.x509verify) {
        if (!(vs->tls.acl = qemu_acl_init("vnc.x509dname"))) {
            fprintf(stderr, "Failed to create x509 dname ACL\n");
            exit(1);
        }
    }
#endif
#ifdef CONFIG_VNC_SASL
    if (acl && sasl) {
        if (!(vs->sasl.acl = qemu_acl_init("vnc.username"))) {
            fprintf(stderr, "Failed to create username ACL\n");
            exit(1);
        }
    }
#endif

    /*
     * Combinations we support here:
     *
     *  - no-auth                (clear text, no auth)
     *  - password               (clear text, weak auth)
     *  - sasl                   (encrypt, good auth *IF* using Kerberos via GSSAPI)
     *  - tls                    (encrypt, weak anonymous creds, no auth)
     *  - tls + password         (encrypt, weak anonymous creds, weak auth)
     *  - tls + sasl             (encrypt, weak anonymous creds, good auth)
     *  - tls + x509             (encrypt, good x509 creds, no auth)
     *  - tls + x509 + password  (encrypt, good x509 creds, weak auth)
     *  - tls + x509 + sasl      (encrypt, good x509 creds, good auth)
     *
     * NB1. TLS is a stackable auth scheme.
     * NB2. the x509 schemes have option to validate a client cert dname
     */
    if (password) {
#ifdef CONFIG_VNC_TLS
        if (tls) {
            vs->auth = VNC_AUTH_VENCRYPT;
            if (x509) {
                VNC_DEBUG("Initializing VNC server with x509 password auth\n");
                vs->subauth = VNC_AUTH_VENCRYPT_X509VNC;
            } else {
                VNC_DEBUG("Initializing VNC server with TLS password auth\n");
                vs->subauth = VNC_AUTH_VENCRYPT_TLSVNC;
            }
        } else {
#endif /* CONFIG_VNC_TLS */
            VNC_DEBUG("Initializing VNC server with password auth\n");
            vs->auth = VNC_AUTH_VNC;
#ifdef CONFIG_VNC_TLS
            vs->subauth = VNC_AUTH_INVALID;
        }
#endif /* CONFIG_VNC_TLS */
#ifdef CONFIG_VNC_SASL
    } else if (sasl) {
#ifdef CONFIG_VNC_TLS
        if (tls) {
            vs->auth = VNC_AUTH_VENCRYPT;
            if (x509) {
                VNC_DEBUG("Initializing VNC server with x509 SASL auth\n");
                vs->subauth = VNC_AUTH_VENCRYPT_X509SASL;
            } else {
                VNC_DEBUG("Initializing VNC server with TLS SASL auth\n");
                vs->subauth = VNC_AUTH_VENCRYPT_TLSSASL;
            }
        } else {
#endif /* CONFIG_VNC_TLS */
            VNC_DEBUG("Initializing VNC server with SASL auth\n");
            vs->auth = VNC_AUTH_SASL;
#ifdef CONFIG_VNC_TLS
            vs->subauth = VNC_AUTH_INVALID;
        }
#endif /* CONFIG_VNC_TLS */
#endif /* CONFIG_VNC_SASL */
    } else {
#ifdef CONFIG_VNC_TLS
        if (tls) {
            vs->auth = VNC_AUTH_VENCRYPT;
            if (x509) {
                VNC_DEBUG("Initializing VNC server with x509 no auth\n");
                vs->subauth = VNC_AUTH_VENCRYPT_X509NONE;
            } else {
                VNC_DEBUG("Initializing VNC server with TLS no auth\n");
                vs->subauth = VNC_AUTH_VENCRYPT_TLSNONE;
            }
        } else {
#endif
            VNC_DEBUG("Initializing VNC server with no auth\n");
            vs->auth = VNC_AUTH_NONE;
#ifdef CONFIG_VNC_TLS
            vs->subauth = VNC_AUTH_INVALID;
        }
#endif
    }

#ifdef CONFIG_VNC_SASL
    if ((saslErr = sasl_server_init(NULL, "qemu")) != SASL_OK) {
        fprintf(stderr, "Failed to initialize SASL auth %s",
                sasl_errstring(saslErr, NULL, NULL));
        free(vs->display);
        vs->display = NULL;
        return -1;
    }
#endif
    vs->lock_key_sync = lock_key_sync;

    if (reverse) {
        /* connect to viewer */
        if (strncmp(display, "unix:", 5) == 0)
            vs->lsock = unix_connect(display+5);
        else
            vs->lsock = inet_connect(display, SOCK_STREAM);
        if (-1 == vs->lsock) {
            free(vs->display);
            vs->display = NULL;
            return -1;
        } else {
            int csock = vs->lsock;
            vs->lsock = -1;
            vnc_connect(vs, csock);
        }
        return 0;

    } else {
        /* listen for connects */
        char *dpy;
        dpy = qemu_malloc(256);
        if (strncmp(display, "unix:", 5) == 0) {
            pstrcpy(dpy, 256, "unix:");
            vs->lsock = unix_listen(display+5, dpy+5, 256-5);
        } else {
            vs->lsock = inet_listen(display, dpy, 256, SOCK_STREAM, 5900);
        }
        if (-1 == vs->lsock) {
            free(dpy);
            return -1;
        } else {
            free(vs->display);
            vs->display = dpy;
        }
    }
    return qemu_set_fd_handler2(vs->lsock, NULL, vnc_listen_read, NULL, vs);
}<|MERGE_RESOLUTION|>--- conflicted
+++ resolved
@@ -35,16 +35,11 @@
 #define VNC_REFRESH_INTERVAL_BASE 30
 #define VNC_REFRESH_INTERVAL_INC  50
 #define VNC_REFRESH_INTERVAL_MAX  2000
+static const struct timeval VNC_REFRESH_STATS = { 0, 500000 };
+static const struct timeval VNC_REFRESH_LOSSY = { 2, 0 };
 
 #include "vnc_keysym.h"
 #include "d3des.h"
-
-#define count_bits(c, v) { \
-    for (c = 0; v; v >>= 1) \
-    { \
-        c += v & 1; \
-    } \
-}
 
 static VncDisplay *vnc_display; /* needed for info vnc */
 static DisplayChangeListener *dcl;
@@ -376,47 +371,6 @@
 static void vnc_refresh(void *opaque);
 static int vnc_refresh_server_surface(VncDisplay *vd);
 
-static inline void vnc_set_bit(uint32_t *d, int k)
-{
-    d[k >> 5] |= 1 << (k & 0x1f);
-}
-
-static inline void vnc_clear_bit(uint32_t *d, int k)
-{
-    d[k >> 5] &= ~(1 << (k & 0x1f));
-}
-
-static inline void vnc_set_bits(uint32_t *d, int n, int nb_words)
-{
-    int j;
-
-    j = 0;
-    while (n >= 32) {
-        d[j++] = -1;
-        n -= 32;
-    }
-    if (n > 0)
-        d[j++] = (1 << n) - 1;
-    while (j < nb_words)
-        d[j++] = 0;
-}
-
-static inline int vnc_get_bit(const uint32_t *d, int k)
-{
-    return (d[k >> 5] >> (k & 0x1f)) & 1;
-}
-
-static inline int vnc_and_bits(const uint32_t *d1, const uint32_t *d2,
-                               int nb_words)
-{
-    int i;
-    for(i = 0; i < nb_words; i++) {
-        if ((d1[i] & d2[i]) != 0)
-            return 1;
-    }
-    return 0;
-}
-
 static void vnc_dpy_update(DisplayState *ds, int x, int y, int w, int h)
 {
     int i;
@@ -439,7 +393,7 @@
 
     for (; y < h; y++)
         for (i = 0; i < w; i += 16)
-            vnc_set_bit(s->dirty[y], (x + i) / 16);
+            set_bit((x + i) / 16, s->dirty[y]);
 }
 
 void vnc_framebuffer_update(VncState *vs, int x, int y, int w, int h,
@@ -693,6 +647,12 @@
             break;
         case VNC_ENCODING_TIGHT_PNG:
             n = vnc_tight_png_send_framebuffer_update(vs, x, y, w, h);
+            break;
+        case VNC_ENCODING_ZRLE:
+            n = vnc_zrle_send_framebuffer_update(vs, x, y, w, h);
+            break;
+        case VNC_ENCODING_ZYWRLE:
+            n = vnc_zywrle_send_framebuffer_update(vs, x, y, w, h);
             break;
         default:
             vnc_framebuffer_update(vs, x, y, w, h, VNC_ENCODING_RAW);
@@ -772,7 +732,7 @@
             memmove(dst_row, src_row, cmp_bytes);
             QTAILQ_FOREACH(vs, &vd->clients, next) {
                 if (!vnc_has_feature(vs, VNC_FEATURE_COPYRECT)) {
-                    vnc_set_bit(vs->dirty[y], ((x + dst_x) / 16));
+                    set_bit(((x + dst_x) / 16), vs->dirty[y]);
                 }
             }
         }
@@ -835,17 +795,18 @@
 }
 
 static int find_and_clear_dirty_height(struct VncState *vs,
-                                       int y, int last_x, int x)
+                                       int y, int last_x, int x, int height)
 {
     int h;
-    VncDisplay *vd = vs->vd;
-
-    for (h = 1; h < (vd->server->height - y); h++) {
+
+    for (h = 1; h < (height - y); h++) {
         int tmp_x;
-        if (!vnc_get_bit(vs->dirty[y + h], last_x))
+        if (!test_bit(last_x, vs->dirty[y + h])) {
             break;
-        for (tmp_x = last_x; tmp_x < x; tmp_x++)
-            vnc_clear_bit(vs->dirty[y + h], tmp_x);
+        }
+        for (tmp_x = last_x; tmp_x < x; tmp_x++) {
+            clear_bit(tmp_x, vs->dirty[y + h]);
+        }
     }
 
     return h;
@@ -897,14 +858,14 @@
             int x;
             int last_x = -1;
             for (x = 0; x < width / 16; x++) {
-                if (vnc_get_bit(vs->dirty[y], x)) {
+                if (test_and_clear_bit(x, vs->dirty[y])) {
                     if (last_x == -1) {
                         last_x = x;
                     }
-                    vnc_clear_bit(vs->dirty[y], x);
                 } else {
                     if (last_x != -1) {
-                        int h = find_and_clear_dirty_height(vs, y, last_x, x);
+                        int h = find_and_clear_dirty_height(vs, y, last_x, x,
+                                                            height);
 
                         n += vnc_job_add_rect(job, last_x * 16, y,
                                               (x - last_x) * 16, h);
@@ -913,7 +874,7 @@
                 }
             }
             if (last_x != -1) {
-                int h = find_and_clear_dirty_height(vs, y, last_x, x);
+                int h = find_and_clear_dirty_height(vs, y, last_x, x, height);
                 n += vnc_job_add_rect(job, last_x * 16, y,
                                       (x - last_x) * 16, h);
             }
@@ -1012,6 +973,8 @@
 
 static void vnc_disconnect_finish(VncState *vs)
 {
+    int i;
+
     vnc_jobs_join(vs); /* Wait encoding jobs */
 
     vnc_lock_output(vs);
@@ -1024,6 +987,7 @@
 
     vnc_zlib_clear(vs);
     vnc_tight_clear(vs);
+    vnc_zrle_clear(vs);
 
 #ifdef CONFIG_VNC_TLS
     vnc_tls_client_cleanup(vs);
@@ -1048,6 +1012,10 @@
 #ifdef CONFIG_VNC_THREAD
     qemu_mutex_destroy(&vs->output_mutex);
 #endif
+    for (i = 0; i < VNC_STAT_ROWS; ++i) {
+        qemu_free(vs->lossy_rect[i]);
+    }
+    qemu_free(vs->lossy_rect);
     qemu_free(vs);
 }
 
@@ -1687,8 +1655,7 @@
     if (!incremental) {
         vs->force_update = 1;
         for (i = 0; i < h; i++) {
-            vnc_set_bits(vs->dirty[y_position + i],
-                         (ds_get_width(vs->ds) / 16), VNC_DIRTY_WORDS);
+            bitmap_set(vs->dirty[y_position + i], x_position / 16, w / 16);
         }
     }
 }
@@ -1758,6 +1725,14 @@
             vs->features |= VNC_FEATURE_ZLIB_MASK;
             vs->vnc_encoding = enc;
             break;
+        case VNC_ENCODING_ZRLE:
+            vs->features |= VNC_FEATURE_ZRLE_MASK;
+            vs->vnc_encoding = enc;
+            break;
+        case VNC_ENCODING_ZYWRLE:
+            vs->features |= VNC_FEATURE_ZYWRLE_MASK;
+            vs->vnc_encoding = enc;
+            break;
         case VNC_ENCODING_DESKTOPRESIZE:
             vs->features |= VNC_FEATURE_RESIZE_MASK;
             break;
@@ -1780,7 +1755,9 @@
             vs->tight.compression = (enc & 0x0F);
             break;
         case VNC_ENCODING_QUALITYLEVEL0 ... VNC_ENCODING_QUALITYLEVEL0 + 9:
-            vs->tight.quality = (enc & 0x0F);
+            if (vs->vd->lossy) {
+                vs->tight.quality = (enc & 0x0F);
+            }
             break;
         default:
             VNC_DEBUG("Unknown encoding: %d (0x%.8x): %d\n", i, enc, enc);
@@ -1817,15 +1794,15 @@
 
     vs->clientds = *(vs->vd->guest.ds);
     vs->clientds.pf.rmax = red_max;
-    count_bits(vs->clientds.pf.rbits, red_max);
+    vs->clientds.pf.rbits = hweight_long(red_max);
     vs->clientds.pf.rshift = red_shift;
     vs->clientds.pf.rmask = red_max << red_shift;
     vs->clientds.pf.gmax = green_max;
-    count_bits(vs->clientds.pf.gbits, green_max);
+    vs->clientds.pf.gbits = hweight_long(green_max);
     vs->clientds.pf.gshift = green_shift;
     vs->clientds.pf.gmask = green_max << green_shift;
     vs->clientds.pf.bmax = blue_max;
-    count_bits(vs->clientds.pf.bbits, blue_max);
+    vs->clientds.pf.bbits = hweight_long(blue_max);
     vs->clientds.pf.bshift = blue_shift;
     vs->clientds.pf.bmask = blue_max << blue_shift;
     vs->clientds.pf.bits_per_pixel = bits_per_pixel;
@@ -2256,37 +2233,176 @@
     return 0;
 }
 
+static VncRectStat *vnc_stat_rect(VncDisplay *vd, int x, int y)
+{
+    struct VncSurface *vs = &vd->guest;
+
+    return &vs->stats[y / VNC_STAT_RECT][x / VNC_STAT_RECT];
+}
+
+void vnc_sent_lossy_rect(VncState *vs, int x, int y, int w, int h)
+{
+    int i, j;
+
+    w = (x + w) / VNC_STAT_RECT;
+    h = (y + h) / VNC_STAT_RECT;
+    x /= VNC_STAT_RECT;
+    y /= VNC_STAT_RECT;
+
+    for (j = y; j <= h; j++) {
+        for (i = x; i <= w; i++) {
+            vs->lossy_rect[j][i] = 1;
+        }
+    }
+}
+
+static int vnc_refresh_lossy_rect(VncDisplay *vd, int x, int y)
+{
+    VncState *vs;
+    int sty = y / VNC_STAT_RECT;
+    int stx = x / VNC_STAT_RECT;
+    int has_dirty = 0;
+
+    y = y / VNC_STAT_RECT * VNC_STAT_RECT;
+    x = x / VNC_STAT_RECT * VNC_STAT_RECT;
+
+    QTAILQ_FOREACH(vs, &vd->clients, next) {
+        int j;
+
+        /* kernel send buffers are full -> refresh later */
+        if (vs->output.offset) {
+            continue;
+        }
+
+        if (!vs->lossy_rect[sty][stx]) {
+            continue;
+        }
+
+        vs->lossy_rect[sty][stx] = 0;
+        for (j = 0; j < VNC_STAT_RECT; ++j) {
+            bitmap_set(vs->dirty[y + j], x / 16, VNC_STAT_RECT / 16);
+        }
+        has_dirty++;
+    }
+
+    return has_dirty;
+}
+
+static int vnc_update_stats(VncDisplay *vd,  struct timeval * tv)
+{
+    int x, y;
+    struct timeval res;
+    int has_dirty = 0;
+
+    for (y = 0; y < vd->guest.ds->height; y += VNC_STAT_RECT) {
+        for (x = 0; x < vd->guest.ds->width; x += VNC_STAT_RECT) {
+            VncRectStat *rect = vnc_stat_rect(vd, x, y);
+
+            rect->updated = false;
+        }
+    }
+
+    timersub(tv, &VNC_REFRESH_STATS, &res);
+
+    if (timercmp(&vd->guest.last_freq_check, &res, >)) {
+        return has_dirty;
+    }
+    vd->guest.last_freq_check = *tv;
+
+    for (y = 0; y < vd->guest.ds->height; y += VNC_STAT_RECT) {
+        for (x = 0; x < vd->guest.ds->width; x += VNC_STAT_RECT) {
+            VncRectStat *rect= vnc_stat_rect(vd, x, y);
+            int count = ARRAY_SIZE(rect->times);
+            struct timeval min, max;
+
+            if (!timerisset(&rect->times[count - 1])) {
+                continue ;
+            }
+
+            max = rect->times[(rect->idx + count - 1) % count];
+            timersub(tv, &max, &res);
+
+            if (timercmp(&res, &VNC_REFRESH_LOSSY, >)) {
+                rect->freq = 0;
+                has_dirty += vnc_refresh_lossy_rect(vd, x, y);
+                memset(rect->times, 0, sizeof (rect->times));
+                continue ;
+            }
+
+            min = rect->times[rect->idx];
+            max = rect->times[(rect->idx + count - 1) % count];
+            timersub(&max, &min, &res);
+
+            rect->freq = res.tv_sec + res.tv_usec / 1000000.;
+            rect->freq /= count;
+            rect->freq = 1. / rect->freq;
+        }
+    }
+    return has_dirty;
+}
+
+double vnc_update_freq(VncState *vs, int x, int y, int w, int h)
+{
+    int i, j;
+    double total = 0;
+    int num = 0;
+
+    x =  (x / VNC_STAT_RECT) * VNC_STAT_RECT;
+    y =  (y / VNC_STAT_RECT) * VNC_STAT_RECT;
+
+    for (j = y; j <= y + h; j += VNC_STAT_RECT) {
+        for (i = x; i <= x + w; i += VNC_STAT_RECT) {
+            total += vnc_stat_rect(vs->vd, i, j)->freq;
+            num++;
+        }
+    }
+
+    if (num) {
+        return total / num;
+    } else {
+        return 0;
+    }
+}
+
+static void vnc_rect_updated(VncDisplay *vd, int x, int y, struct timeval * tv)
+{
+    VncRectStat *rect;
+
+    rect = vnc_stat_rect(vd, x, y);
+    if (rect->updated) {
+        return ;
+    }
+    rect->times[rect->idx] = *tv;
+    rect->idx = (rect->idx + 1) % ARRAY_SIZE(rect->times);
+    rect->updated = true;
+}
+
 static int vnc_refresh_server_surface(VncDisplay *vd)
 {
     int y;
     uint8_t *guest_row;
     uint8_t *server_row;
     int cmp_bytes;
-<<<<<<< HEAD
-    uint32_t width_mask[VNC_DIRTY_WORDS];
-=======
->>>>>>> cc015e9a
     VncState *vs;
     int has_dirty = 0;
+
+    struct timeval tv = { 0, 0 };
+
+    if (!vd->non_adaptive) {
+        gettimeofday(&tv, NULL);
+        has_dirty = vnc_update_stats(vd, &tv);
+    }
 
     /*
      * Walk through the guest dirty map.
      * Check and copy modified bits from guest to server surface.
      * Update server dirty map.
      */
-<<<<<<< HEAD
-    vnc_set_bits(width_mask, (ds_get_width(vd->ds) / 16), VNC_DIRTY_WORDS);
-=======
->>>>>>> cc015e9a
     cmp_bytes = 16 * ds_get_bytes_per_pixel(vd->ds);
     guest_row  = vd->guest.ds->data;
     server_row = vd->server->data;
     for (y = 0; y < vd->guest.ds->height; y++) {
-<<<<<<< HEAD
-        if (vnc_and_bits(vd->guest.dirty[y], width_mask, VNC_DIRTY_WORDS)) {
-=======
         if (!bitmap_empty(vd->guest.dirty[y], VNC_DIRTY_BITS)) {
->>>>>>> cc015e9a
             int x;
             uint8_t *guest_ptr;
             uint8_t *server_ptr;
@@ -2296,14 +2412,15 @@
 
             for (x = 0; x < vd->guest.ds->width;
                     x += 16, guest_ptr += cmp_bytes, server_ptr += cmp_bytes) {
-                if (!vnc_get_bit(vd->guest.dirty[y], (x / 16)))
+                if (!test_and_clear_bit((x / 16), vd->guest.dirty[y]))
                     continue;
-                vnc_clear_bit(vd->guest.dirty[y], (x / 16));
                 if (memcmp(server_ptr, guest_ptr, cmp_bytes) == 0)
                     continue;
                 memcpy(server_ptr, guest_ptr, cmp_bytes);
+                if (!vd->non_adaptive)
+                    vnc_rect_updated(vd, x, y, &tv);
                 QTAILQ_FOREACH(vs, &vd->clients, next) {
-                    vnc_set_bit(vs->dirty[y], (x / 16));
+                    set_bit((x / 16), vs->dirty[y]);
                 }
                 has_dirty++;
             }
@@ -2359,6 +2476,7 @@
     vd->timer_interval = VNC_REFRESH_INTERVAL_BASE;
     if (vd->timer == NULL && !QTAILQ_EMPTY(&vd->clients)) {
         vd->timer = qemu_new_timer(rt_clock, vnc_refresh, vd);
+        vnc_dpy_resize(vd->ds);
         vnc_refresh(vd);
     }
 }
@@ -2375,7 +2493,13 @@
 static void vnc_connect(VncDisplay *vd, int csock)
 {
     VncState *vs = qemu_mallocz(sizeof(VncState));
+    int i;
+
     vs->csock = csock;
+    vs->lossy_rect = qemu_mallocz(VNC_STAT_ROWS * sizeof (*vs->lossy_rect));
+    for (i = 0; i < VNC_STAT_ROWS; ++i) {
+        vs->lossy_rect[i] = qemu_mallocz(VNC_STAT_COLS * sizeof (uint8_t));
+    }
 
     VNC_DEBUG("New client on socket %d\n", csock);
     dcl->idle = 0;
@@ -2630,6 +2754,8 @@
 #endif
         } else if (strncmp(options, "lossy", 5) == 0) {
             vs->lossy = true;
+        } else if (strncmp(options, "non-adapative", 13) == 0) {
+            vs->non_adaptive = true;
         }
     }
 
