/*
 * QEMU KVM support
 *
 * Copyright IBM, Corp. 2008
 *           Red Hat, Inc. 2008
 *
 * Authors:
 *  Anthony Liguori   <aliguori@us.ibm.com>
 *  Glauber Costa     <gcosta@redhat.com>
 *
 * This work is licensed under the terms of the GNU GPL, version 2 or later.
 * See the COPYING file in the top-level directory.
 *
 */

#include <sys/types.h>
#include <sys/ioctl.h>
#include <sys/mman.h>
#include <stdarg.h>

#include <linux/kvm.h>

#include "qemu-common.h"
#include "qemu-barrier.h"
#include "qemu-option.h"
#include "qemu-config.h"
#include "sysemu.h"
#include "hw/hw.h"
#include "hw/msi.h"
#include "gdbstub.h"
#include "kvm.h"
#include "bswap.h"
#include "memory.h"
#include "exec-memory.h"
#include "event_notifier.h"

/* This check must be after config-host.h is included */
#ifdef CONFIG_EVENTFD
#include <sys/eventfd.h>
#endif

#ifdef CONFIG_VALGRIND_H
#include <valgrind/memcheck.h>
#endif

/* KVM uses PAGE_SIZE in its definition of COALESCED_MMIO_MAX */
#define PAGE_SIZE TARGET_PAGE_SIZE

//#define DEBUG_KVM

#ifdef DEBUG_KVM
#define DPRINTF(fmt, ...) \
    do { fprintf(stderr, fmt, ## __VA_ARGS__); } while (0)
#else
#define DPRINTF(fmt, ...) \
    do { } while (0)
#endif

#define KVM_MSI_HASHTAB_SIZE    256

typedef struct KVMSlot
{
    target_phys_addr_t start_addr;
    ram_addr_t memory_size;
    void *ram;
    int slot;
    int flags;
} KVMSlot;

typedef struct kvm_dirty_log KVMDirtyLog;

struct KVMState
{
    KVMSlot slots[32];
    int fd;
    int vmfd;
    int coalesced_mmio;
    struct kvm_coalesced_mmio_ring *coalesced_mmio_ring;
    bool coalesced_flush_in_progress;
    int broken_set_mem_region;
    int migration_log;
    int vcpu_events;
    int robust_singlestep;
    int debugregs;
#ifdef KVM_CAP_SET_GUEST_DEBUG
    struct kvm_sw_breakpoint_head kvm_sw_breakpoints;
#endif
    int pit_state2;
    int xsave, xcrs;
    int many_ioeventfds;
    int intx_set_mask;
    /* The man page (and posix) say ioctl numbers are signed int, but
     * they're not.  Linux, glibc and *BSD all treat ioctl numbers as
     * unsigned, and treating them as signed here can break things */
    unsigned irq_set_ioctl;
#ifdef KVM_CAP_IRQ_ROUTING
    struct kvm_irq_routing *irq_routes;
    int nr_allocated_irq_routes;
    uint32_t *used_gsi_bitmap;
    unsigned int gsi_count;
    QTAILQ_HEAD(msi_hashtab, KVMMSIRoute) msi_hashtab[KVM_MSI_HASHTAB_SIZE];
    bool direct_msi;
#endif
};

KVMState *kvm_state;
bool kvm_kernel_irqchip;
bool kvm_async_interrupts_allowed;
bool kvm_irqfds_allowed;
bool kvm_msi_via_irqfd_allowed;
bool kvm_gsi_routing_allowed;

static const KVMCapabilityInfo kvm_required_capabilites[] = {
    KVM_CAP_INFO(USER_MEMORY),
    KVM_CAP_INFO(DESTROY_MEMORY_REGION_WORKS),
    KVM_CAP_LAST_INFO
};

static KVMSlot *kvm_alloc_slot(KVMState *s)
{
    int i;

    for (i = 0; i < ARRAY_SIZE(s->slots); i++) {
        if (s->slots[i].memory_size == 0) {
            return &s->slots[i];
        }
    }

    fprintf(stderr, "%s: no free slot available\n", __func__);
    abort();
}

static KVMSlot *kvm_lookup_matching_slot(KVMState *s,
                                         target_phys_addr_t start_addr,
                                         target_phys_addr_t end_addr)
{
    int i;

    for (i = 0; i < ARRAY_SIZE(s->slots); i++) {
        KVMSlot *mem = &s->slots[i];

        if (start_addr == mem->start_addr &&
            end_addr == mem->start_addr + mem->memory_size) {
            return mem;
        }
    }

    return NULL;
}

/*
 * Find overlapping slot with lowest start address
 */
static KVMSlot *kvm_lookup_overlapping_slot(KVMState *s,
                                            target_phys_addr_t start_addr,
                                            target_phys_addr_t end_addr)
{
    KVMSlot *found = NULL;
    int i;

    for (i = 0; i < ARRAY_SIZE(s->slots); i++) {
        KVMSlot *mem = &s->slots[i];

        if (mem->memory_size == 0 ||
            (found && found->start_addr < mem->start_addr)) {
            continue;
        }

        if (end_addr > mem->start_addr &&
            start_addr < mem->start_addr + mem->memory_size) {
            found = mem;
        }
    }

    return found;
}

int kvm_physical_memory_addr_from_host(KVMState *s, void *ram,
                                       target_phys_addr_t *phys_addr)
{
    int i;

    for (i = 0; i < ARRAY_SIZE(s->slots); i++) {
        KVMSlot *mem = &s->slots[i];

        if (ram >= mem->ram && ram < mem->ram + mem->memory_size) {
            *phys_addr = mem->start_addr + (ram - mem->ram);
            return 1;
        }
    }

    return 0;
}

static int kvm_set_user_memory_region(KVMState *s, KVMSlot *slot)
{
    struct kvm_userspace_memory_region mem;

    mem.slot = slot->slot;
    mem.guest_phys_addr = slot->start_addr;
    mem.memory_size = slot->memory_size;
    mem.userspace_addr = (unsigned long)slot->ram;
    mem.flags = slot->flags;
    if (s->migration_log) {
        mem.flags |= KVM_MEM_LOG_DIRTY_PAGES;
    }
    return kvm_vm_ioctl(s, KVM_SET_USER_MEMORY_REGION, &mem);
}

static void kvm_reset_vcpu(void *opaque)
{
    CPUArchState *env = opaque;

    kvm_arch_reset_vcpu(env);
}

int kvm_init_vcpu(CPUArchState *env)
{
    KVMState *s = kvm_state;
    long mmap_size;
    int ret;

    DPRINTF("kvm_init_vcpu\n");

    ret = kvm_vm_ioctl(s, KVM_CREATE_VCPU, env->cpu_index);
    if (ret < 0) {
        DPRINTF("kvm_create_vcpu failed\n");
        goto err;
    }

    env->kvm_fd = ret;
    env->kvm_state = s;
    env->kvm_vcpu_dirty = 1;

    mmap_size = kvm_ioctl(s, KVM_GET_VCPU_MMAP_SIZE, 0);
    if (mmap_size < 0) {
        ret = mmap_size;
        DPRINTF("KVM_GET_VCPU_MMAP_SIZE failed\n");
        goto err;
    }

    env->kvm_run = mmap(NULL, mmap_size, PROT_READ | PROT_WRITE, MAP_SHARED,
                        env->kvm_fd, 0);
    if (env->kvm_run == MAP_FAILED) {
        ret = -errno;
        DPRINTF("mmap'ing vcpu state failed\n");
        goto err;
    }

    if (s->coalesced_mmio && !s->coalesced_mmio_ring) {
        s->coalesced_mmio_ring =
            (void *)env->kvm_run + s->coalesced_mmio * PAGE_SIZE;
    }

    ret = kvm_arch_init_vcpu(env);
    if (ret == 0) {
        qemu_register_reset(kvm_reset_vcpu, env);
        kvm_arch_reset_vcpu(env);
    }
err:
    return ret;
}

/*
 * dirty pages logging control
 */

static int kvm_mem_flags(KVMState *s, bool log_dirty)
{
    return log_dirty ? KVM_MEM_LOG_DIRTY_PAGES : 0;
}

static int kvm_slot_dirty_pages_log_change(KVMSlot *mem, bool log_dirty)
{
    KVMState *s = kvm_state;
    int flags, mask = KVM_MEM_LOG_DIRTY_PAGES;
    int old_flags;

    old_flags = mem->flags;

    flags = (mem->flags & ~mask) | kvm_mem_flags(s, log_dirty);
    mem->flags = flags;

    /* If nothing changed effectively, no need to issue ioctl */
    if (s->migration_log) {
        flags |= KVM_MEM_LOG_DIRTY_PAGES;
    }

    if (flags == old_flags) {
        return 0;
    }

    return kvm_set_user_memory_region(s, mem);
}

static int kvm_dirty_pages_log_change(target_phys_addr_t phys_addr,
                                      ram_addr_t size, bool log_dirty)
{
    KVMState *s = kvm_state;
    KVMSlot *mem = kvm_lookup_matching_slot(s, phys_addr, phys_addr + size);

    if (mem == NULL)  {
        fprintf(stderr, "BUG: %s: invalid parameters " TARGET_FMT_plx "-"
                TARGET_FMT_plx "\n", __func__, phys_addr,
                (target_phys_addr_t)(phys_addr + size - 1));
        return -EINVAL;
    }
    return kvm_slot_dirty_pages_log_change(mem, log_dirty);
}

static void kvm_log_start(MemoryListener *listener,
                          MemoryRegionSection *section)
{
    int r;

    r = kvm_dirty_pages_log_change(section->offset_within_address_space,
                                   section->size, true);
    if (r < 0) {
        abort();
    }
}

static void kvm_log_stop(MemoryListener *listener,
                          MemoryRegionSection *section)
{
    int r;

    r = kvm_dirty_pages_log_change(section->offset_within_address_space,
                                   section->size, false);
    if (r < 0) {
        abort();
    }
}

static int kvm_set_migration_log(int enable)
{
    KVMState *s = kvm_state;
    KVMSlot *mem;
    int i, err;

    s->migration_log = enable;

    for (i = 0; i < ARRAY_SIZE(s->slots); i++) {
        mem = &s->slots[i];

        if (!mem->memory_size) {
            continue;
        }
        if (!!(mem->flags & KVM_MEM_LOG_DIRTY_PAGES) == enable) {
            continue;
        }
        err = kvm_set_user_memory_region(s, mem);
        if (err) {
            return err;
        }
    }
    return 0;
}

/* get kvm's dirty pages bitmap and update qemu's */
static int kvm_get_dirty_pages_log_range(MemoryRegionSection *section,
                                         unsigned long *bitmap)
{
    unsigned int i, j;
    unsigned long page_number, c;
    target_phys_addr_t addr, addr1;
    unsigned int len = ((section->size / TARGET_PAGE_SIZE) + HOST_LONG_BITS - 1) / HOST_LONG_BITS;
    unsigned long hpratio = getpagesize() / TARGET_PAGE_SIZE;

    /*
     * bitmap-traveling is faster than memory-traveling (for addr...)
     * especially when most of the memory is not dirty.
     */
    for (i = 0; i < len; i++) {
        if (bitmap[i] != 0) {
            c = leul_to_cpu(bitmap[i]);
            do {
                j = ffsl(c) - 1;
                c &= ~(1ul << j);
                page_number = (i * HOST_LONG_BITS + j) * hpratio;
                addr1 = page_number * TARGET_PAGE_SIZE;
                addr = section->offset_within_region + addr1;
                memory_region_set_dirty(section->mr, addr,
                                        TARGET_PAGE_SIZE * hpratio);
            } while (c != 0);
        }
    }
    return 0;
}

#define ALIGN(x, y)  (((x)+(y)-1) & ~((y)-1))

/**
 * kvm_physical_sync_dirty_bitmap - Grab dirty bitmap from kernel space
 * This function updates qemu's dirty bitmap using
 * memory_region_set_dirty().  This means all bits are set
 * to dirty.
 *
 * @start_add: start of logged region.
 * @end_addr: end of logged region.
 */
static int kvm_physical_sync_dirty_bitmap(MemoryRegionSection *section)
{
    KVMState *s = kvm_state;
    unsigned long size, allocated_size = 0;
    KVMDirtyLog d;
    KVMSlot *mem;
    int ret = 0;
    target_phys_addr_t start_addr = section->offset_within_address_space;
    target_phys_addr_t end_addr = start_addr + section->size;

    d.dirty_bitmap = NULL;
    while (start_addr < end_addr) {
        mem = kvm_lookup_overlapping_slot(s, start_addr, end_addr);
        if (mem == NULL) {
            break;
        }

        /* XXX bad kernel interface alert
         * For dirty bitmap, kernel allocates array of size aligned to
         * bits-per-long.  But for case when the kernel is 64bits and
         * the userspace is 32bits, userspace can't align to the same
         * bits-per-long, since sizeof(long) is different between kernel
         * and user space.  This way, userspace will provide buffer which
         * may be 4 bytes less than the kernel will use, resulting in
         * userspace memory corruption (which is not detectable by valgrind
         * too, in most cases).
         * So for now, let's align to 64 instead of HOST_LONG_BITS here, in
         * a hope that sizeof(long) wont become >8 any time soon.
         */
        size = ALIGN(((mem->memory_size) >> TARGET_PAGE_BITS),
                     /*HOST_LONG_BITS*/ 64) / 8;
        if (!d.dirty_bitmap) {
            d.dirty_bitmap = g_malloc(size);
        } else if (size > allocated_size) {
            d.dirty_bitmap = g_realloc(d.dirty_bitmap, size);
        }
        allocated_size = size;
        memset(d.dirty_bitmap, 0, allocated_size);

        d.slot = mem->slot;

        if (kvm_vm_ioctl(s, KVM_GET_DIRTY_LOG, &d) == -1) {
            DPRINTF("ioctl failed %d\n", errno);
            ret = -1;
            break;
        }

        kvm_get_dirty_pages_log_range(section, d.dirty_bitmap);
        start_addr = mem->start_addr + mem->memory_size;
    }
    g_free(d.dirty_bitmap);

    return ret;
}

int kvm_coalesce_mmio_region(target_phys_addr_t start, ram_addr_t size)
{
    int ret = -ENOSYS;
    KVMState *s = kvm_state;

    if (s->coalesced_mmio) {
        struct kvm_coalesced_mmio_zone zone;

        zone.addr = start;
        zone.size = size;
        zone.pad = 0;

        ret = kvm_vm_ioctl(s, KVM_REGISTER_COALESCED_MMIO, &zone);
    }

    return ret;
}

int kvm_uncoalesce_mmio_region(target_phys_addr_t start, ram_addr_t size)
{
    int ret = -ENOSYS;
    KVMState *s = kvm_state;

    if (s->coalesced_mmio) {
        struct kvm_coalesced_mmio_zone zone;

        zone.addr = start;
        zone.size = size;
        zone.pad = 0;

        ret = kvm_vm_ioctl(s, KVM_UNREGISTER_COALESCED_MMIO, &zone);
    }

    return ret;
}

int kvm_check_extension(KVMState *s, unsigned int extension)
{
    int ret;

    ret = kvm_ioctl(s, KVM_CHECK_EXTENSION, extension);
    if (ret < 0) {
        ret = 0;
    }

    return ret;
}

static int kvm_check_many_ioeventfds(void)
{
    /* Userspace can use ioeventfd for io notification.  This requires a host
     * that supports eventfd(2) and an I/O thread; since eventfd does not
     * support SIGIO it cannot interrupt the vcpu.
     *
     * Older kernels have a 6 device limit on the KVM io bus.  Find out so we
     * can avoid creating too many ioeventfds.
     */
#if defined(CONFIG_EVENTFD)
    int ioeventfds[7];
    int i, ret = 0;
    for (i = 0; i < ARRAY_SIZE(ioeventfds); i++) {
        ioeventfds[i] = eventfd(0, EFD_CLOEXEC);
        if (ioeventfds[i] < 0) {
            break;
        }
        ret = kvm_set_ioeventfd_pio_word(ioeventfds[i], 0, i, true);
        if (ret < 0) {
            close(ioeventfds[i]);
            break;
        }
    }

    /* Decide whether many devices are supported or not */
    ret = i == ARRAY_SIZE(ioeventfds);

    while (i-- > 0) {
        kvm_set_ioeventfd_pio_word(ioeventfds[i], 0, i, false);
        close(ioeventfds[i]);
    }
    return ret;
#else
    return 0;
#endif
}

static const KVMCapabilityInfo *
kvm_check_extension_list(KVMState *s, const KVMCapabilityInfo *list)
{
    while (list->name) {
        if (!kvm_check_extension(s, list->value)) {
            return list;
        }
        list++;
    }
    return NULL;
}

static void kvm_set_phys_mem(MemoryRegionSection *section, bool add)
{
    KVMState *s = kvm_state;
    KVMSlot *mem, old;
    int err;
    MemoryRegion *mr = section->mr;
    bool log_dirty = memory_region_is_logging(mr);
    target_phys_addr_t start_addr = section->offset_within_address_space;
    ram_addr_t size = section->size;
    void *ram = NULL;
    unsigned delta;

    /* kvm works in page size chunks, but the function may be called
       with sub-page size and unaligned start address. */
    delta = TARGET_PAGE_ALIGN(size) - size;
    if (delta > size) {
        return;
    }
    start_addr += delta;
    size -= delta;
    size &= TARGET_PAGE_MASK;
    if (!size || (start_addr & ~TARGET_PAGE_MASK)) {
        return;
    }

    if (!memory_region_is_ram(mr)) {
        return;
    }

    ram = memory_region_get_ram_ptr(mr) + section->offset_within_region + delta;

    while (1) {
        mem = kvm_lookup_overlapping_slot(s, start_addr, start_addr + size);
        if (!mem) {
            break;
        }

        if (add && start_addr >= mem->start_addr &&
            (start_addr + size <= mem->start_addr + mem->memory_size) &&
            (ram - start_addr == mem->ram - mem->start_addr)) {
            /* The new slot fits into the existing one and comes with
             * identical parameters - update flags and done. */
            kvm_slot_dirty_pages_log_change(mem, log_dirty);
            return;
        }

        old = *mem;

        if (mem->flags & KVM_MEM_LOG_DIRTY_PAGES) {
            kvm_physical_sync_dirty_bitmap(section);
        }

        /* unregister the overlapping slot */
        mem->memory_size = 0;
        err = kvm_set_user_memory_region(s, mem);
        if (err) {
            fprintf(stderr, "%s: error unregistering overlapping slot: %s\n",
                    __func__, strerror(-err));
            abort();
        }

        /* Workaround for older KVM versions: we can't join slots, even not by
         * unregistering the previous ones and then registering the larger
         * slot. We have to maintain the existing fragmentation. Sigh.
         *
         * This workaround assumes that the new slot starts at the same
         * address as the first existing one. If not or if some overlapping
         * slot comes around later, we will fail (not seen in practice so far)
         * - and actually require a recent KVM version. */
        if (s->broken_set_mem_region &&
            old.start_addr == start_addr && old.memory_size < size && add) {
            mem = kvm_alloc_slot(s);
            mem->memory_size = old.memory_size;
            mem->start_addr = old.start_addr;
            mem->ram = old.ram;
            mem->flags = kvm_mem_flags(s, log_dirty);

            err = kvm_set_user_memory_region(s, mem);
            if (err) {
                fprintf(stderr, "%s: error updating slot: %s\n", __func__,
                        strerror(-err));
                abort();
            }

            start_addr += old.memory_size;
            ram += old.memory_size;
            size -= old.memory_size;
            continue;
        }

        /* register prefix slot */
        if (old.start_addr < start_addr) {
            mem = kvm_alloc_slot(s);
            mem->memory_size = start_addr - old.start_addr;
            mem->start_addr = old.start_addr;
            mem->ram = old.ram;
            mem->flags =  kvm_mem_flags(s, log_dirty);

            err = kvm_set_user_memory_region(s, mem);
            if (err) {
                fprintf(stderr, "%s: error registering prefix slot: %s\n",
                        __func__, strerror(-err));
#ifdef TARGET_PPC
                fprintf(stderr, "%s: This is probably because your kernel's " \
                                "PAGE_SIZE is too big. Please try to use 4k " \
                                "PAGE_SIZE!\n", __func__);
#endif
                abort();
            }
        }

        /* register suffix slot */
        if (old.start_addr + old.memory_size > start_addr + size) {
            ram_addr_t size_delta;

            mem = kvm_alloc_slot(s);
            mem->start_addr = start_addr + size;
            size_delta = mem->start_addr - old.start_addr;
            mem->memory_size = old.memory_size - size_delta;
            mem->ram = old.ram + size_delta;
            mem->flags = kvm_mem_flags(s, log_dirty);

            err = kvm_set_user_memory_region(s, mem);
            if (err) {
                fprintf(stderr, "%s: error registering suffix slot: %s\n",
                        __func__, strerror(-err));
                abort();
            }
        }
    }

    /* in case the KVM bug workaround already "consumed" the new slot */
    if (!size) {
        return;
    }
    if (!add) {
        return;
    }
    mem = kvm_alloc_slot(s);
    mem->memory_size = size;
    mem->start_addr = start_addr;
    mem->ram = ram;
    mem->flags = kvm_mem_flags(s, log_dirty);

    err = kvm_set_user_memory_region(s, mem);
    if (err) {
        fprintf(stderr, "%s: error registering slot: %s\n", __func__,
                strerror(-err));
        abort();
    }
}

static void kvm_begin(MemoryListener *listener)
{
}

static void kvm_commit(MemoryListener *listener)
{
}

static void kvm_region_add(MemoryListener *listener,
                           MemoryRegionSection *section)
{
    kvm_set_phys_mem(section, true);
}

static void kvm_region_del(MemoryListener *listener,
                           MemoryRegionSection *section)
{
    kvm_set_phys_mem(section, false);
}

static void kvm_region_nop(MemoryListener *listener,
                           MemoryRegionSection *section)
{
}

static void kvm_log_sync(MemoryListener *listener,
                         MemoryRegionSection *section)
{
    int r;

    r = kvm_physical_sync_dirty_bitmap(section);
    if (r < 0) {
        abort();
    }
}

static void kvm_log_global_start(struct MemoryListener *listener)
{
    int r;

    r = kvm_set_migration_log(1);
    assert(r >= 0);
}

static void kvm_log_global_stop(struct MemoryListener *listener)
{
    int r;

    r = kvm_set_migration_log(0);
    assert(r >= 0);
}

static void kvm_mem_ioeventfd_add(MemoryRegionSection *section,
                                  bool match_data, uint64_t data, int fd)
{
    int r;

    assert(match_data && section->size <= 8);

    r = kvm_set_ioeventfd_mmio(fd, section->offset_within_address_space,
                               data, true, section->size);
    if (r < 0) {
        abort();
    }
}

static void kvm_mem_ioeventfd_del(MemoryRegionSection *section,
                                  bool match_data, uint64_t data, int fd)
{
    int r;

    r = kvm_set_ioeventfd_mmio(fd, section->offset_within_address_space,
                               data, false, section->size);
    if (r < 0) {
        abort();
    }
}

static void kvm_io_ioeventfd_add(MemoryRegionSection *section,
                                 bool match_data, uint64_t data, int fd)
{
    int r;

    assert(match_data && section->size == 2);

    r = kvm_set_ioeventfd_pio_word(fd, section->offset_within_address_space,
                                   data, true);
    if (r < 0) {
        abort();
    }
}

static void kvm_io_ioeventfd_del(MemoryRegionSection *section,
                                 bool match_data, uint64_t data, int fd)

{
    int r;

    r = kvm_set_ioeventfd_pio_word(fd, section->offset_within_address_space,
                                   data, false);
    if (r < 0) {
        abort();
    }
}

static void kvm_eventfd_add(MemoryListener *listener,
                            MemoryRegionSection *section,
                            bool match_data, uint64_t data,
                            EventNotifier *e)
{
    if (section->address_space == get_system_memory()) {
        kvm_mem_ioeventfd_add(section, match_data, data,
			      event_notifier_get_fd(e));
    } else {
        kvm_io_ioeventfd_add(section, match_data, data,
			     event_notifier_get_fd(e));
    }
}

static void kvm_eventfd_del(MemoryListener *listener,
                            MemoryRegionSection *section,
                            bool match_data, uint64_t data,
                            EventNotifier *e)
{
    if (section->address_space == get_system_memory()) {
        kvm_mem_ioeventfd_del(section, match_data, data,
			      event_notifier_get_fd(e));
    } else {
        kvm_io_ioeventfd_del(section, match_data, data,
			     event_notifier_get_fd(e));
    }
}

static MemoryListener kvm_memory_listener = {
    .begin = kvm_begin,
    .commit = kvm_commit,
    .region_add = kvm_region_add,
    .region_del = kvm_region_del,
    .region_nop = kvm_region_nop,
    .log_start = kvm_log_start,
    .log_stop = kvm_log_stop,
    .log_sync = kvm_log_sync,
    .log_global_start = kvm_log_global_start,
    .log_global_stop = kvm_log_global_stop,
    .eventfd_add = kvm_eventfd_add,
    .eventfd_del = kvm_eventfd_del,
    .priority = 10,
};

static void kvm_handle_interrupt(CPUArchState *env, int mask)
{
    env->interrupt_request |= mask;

    if (!qemu_cpu_is_self(env)) {
        qemu_cpu_kick(env);
    }
}

int kvm_set_irq(KVMState *s, int irq, int level)
{
    struct kvm_irq_level event;
    int ret;

    assert(kvm_async_interrupts_enabled());

    event.level = level;
    event.irq = irq;
    ret = kvm_vm_ioctl(s, s->irq_set_ioctl, &event);
    if (ret < 0) {
        perror("kvm_set_irq");
        abort();
    }

    return (s->irq_set_ioctl == KVM_IRQ_LINE) ? 1 : event.status;
}

#ifdef KVM_CAP_IRQ_ROUTING
typedef struct KVMMSIRoute {
    struct kvm_irq_routing_entry kroute;
    QTAILQ_ENTRY(KVMMSIRoute) entry;
} KVMMSIRoute;

static void set_gsi(KVMState *s, unsigned int gsi)
{
    s->used_gsi_bitmap[gsi / 32] |= 1U << (gsi % 32);
}

static void clear_gsi(KVMState *s, unsigned int gsi)
{
    s->used_gsi_bitmap[gsi / 32] &= ~(1U << (gsi % 32));
}

static void kvm_init_irq_routing(KVMState *s)
{
    int gsi_count, i;

    gsi_count = kvm_check_extension(s, KVM_CAP_IRQ_ROUTING);
    if (gsi_count > 0) {
        unsigned int gsi_bits, i;

        /* Round up so we can search ints using ffs */
        gsi_bits = ALIGN(gsi_count, 32);
        s->used_gsi_bitmap = g_malloc0(gsi_bits / 8);
        s->gsi_count = gsi_count;

        /* Mark any over-allocated bits as already in use */
        for (i = gsi_count; i < gsi_bits; i++) {
            set_gsi(s, i);
        }
    }

    s->irq_routes = g_malloc0(sizeof(*s->irq_routes));
    s->nr_allocated_irq_routes = 0;

    if (!s->direct_msi) {
        for (i = 0; i < KVM_MSI_HASHTAB_SIZE; i++) {
            QTAILQ_INIT(&s->msi_hashtab[i]);
        }
    }

    kvm_arch_init_irq_routing(s);
}

static void kvm_irqchip_commit_routes(KVMState *s)
{
    int ret;

    s->irq_routes->flags = 0;
    ret = kvm_vm_ioctl(s, KVM_SET_GSI_ROUTING, s->irq_routes);
    assert(ret == 0);
}

static void kvm_add_routing_entry(KVMState *s,
                                  struct kvm_irq_routing_entry *entry)
{
    struct kvm_irq_routing_entry *new;
    int n, size;

    if (s->irq_routes->nr == s->nr_allocated_irq_routes) {
        n = s->nr_allocated_irq_routes * 2;
        if (n < 64) {
            n = 64;
        }
        size = sizeof(struct kvm_irq_routing);
        size += n * sizeof(*new);
        s->irq_routes = g_realloc(s->irq_routes, size);
        s->nr_allocated_irq_routes = n;
    }
    n = s->irq_routes->nr++;
    new = &s->irq_routes->entries[n];
    memset(new, 0, sizeof(*new));
    new->gsi = entry->gsi;
    new->type = entry->type;
    new->flags = entry->flags;
    new->u = entry->u;

    set_gsi(s, entry->gsi);

    kvm_irqchip_commit_routes(s);
}

static int kvm_update_routing_entry(KVMState *s,
                                    struct kvm_irq_routing_entry *new_entry)
{
    struct kvm_irq_routing_entry *entry;
    int n;

    for (n = 0; n < s->irq_routes->nr; n++) {
        entry = &s->irq_routes->entries[n];
        if (entry->gsi != new_entry->gsi) {
            continue;
        }

        entry->type = new_entry->type;
        entry->flags = new_entry->flags;
        entry->u = new_entry->u;

        kvm_irqchip_commit_routes(s);

        return 0;
    }

    return -ESRCH;
}

void kvm_irqchip_add_irq_route(KVMState *s, int irq, int irqchip, int pin)
{
    struct kvm_irq_routing_entry e;

    assert(pin < s->gsi_count);

    e.gsi = irq;
    e.type = KVM_IRQ_ROUTING_IRQCHIP;
    e.flags = 0;
    e.u.irqchip.irqchip = irqchip;
    e.u.irqchip.pin = pin;
    kvm_add_routing_entry(s, &e);
}

void kvm_irqchip_release_virq(KVMState *s, int virq)
{
    struct kvm_irq_routing_entry *e;
    int i;

    for (i = 0; i < s->irq_routes->nr; i++) {
        e = &s->irq_routes->entries[i];
        if (e->gsi == virq) {
            s->irq_routes->nr--;
            *e = s->irq_routes->entries[s->irq_routes->nr];
        }
    }
    clear_gsi(s, virq);

    kvm_irqchip_commit_routes(s);
}

static unsigned int kvm_hash_msi(uint32_t data)
{
    /* This is optimized for IA32 MSI layout. However, no other arch shall
     * repeat the mistake of not providing a direct MSI injection API. */
    return data & 0xff;
}

static void kvm_flush_dynamic_msi_routes(KVMState *s)
{
    KVMMSIRoute *route, *next;
    unsigned int hash;

    for (hash = 0; hash < KVM_MSI_HASHTAB_SIZE; hash++) {
        QTAILQ_FOREACH_SAFE(route, &s->msi_hashtab[hash], entry, next) {
            kvm_irqchip_release_virq(s, route->kroute.gsi);
            QTAILQ_REMOVE(&s->msi_hashtab[hash], route, entry);
            g_free(route);
        }
    }
}

static int kvm_irqchip_get_virq(KVMState *s)
{
    uint32_t *word = s->used_gsi_bitmap;
    int max_words = ALIGN(s->gsi_count, 32) / 32;
    int i, bit;
    bool retry = true;

again:
    /* Return the lowest unused GSI in the bitmap */
    for (i = 0; i < max_words; i++) {
        bit = ffs(~word[i]);
        if (!bit) {
            continue;
        }

        return bit - 1 + i * 32;
    }
    if (!s->direct_msi && retry) {
        retry = false;
        kvm_flush_dynamic_msi_routes(s);
        goto again;
    }
    return -ENOSPC;

}

static KVMMSIRoute *kvm_lookup_msi_route(KVMState *s, MSIMessage msg)
{
    unsigned int hash = kvm_hash_msi(msg.data);
    KVMMSIRoute *route;

    QTAILQ_FOREACH(route, &s->msi_hashtab[hash], entry) {
        if (route->kroute.u.msi.address_lo == (uint32_t)msg.address &&
            route->kroute.u.msi.address_hi == (msg.address >> 32) &&
            route->kroute.u.msi.data == msg.data) {
            return route;
        }
    }
    return NULL;
}

int kvm_irqchip_send_msi(KVMState *s, MSIMessage msg)
{
    struct kvm_msi msi;
    KVMMSIRoute *route;

    if (s->direct_msi) {
        msi.address_lo = (uint32_t)msg.address;
        msi.address_hi = msg.address >> 32;
        msi.data = msg.data;
        msi.flags = 0;
        memset(msi.pad, 0, sizeof(msi.pad));

        return kvm_vm_ioctl(s, KVM_SIGNAL_MSI, &msi);
    }

    route = kvm_lookup_msi_route(s, msg);
    if (!route) {
        int virq;

        virq = kvm_irqchip_get_virq(s);
        if (virq < 0) {
            return virq;
        }

        route = g_malloc(sizeof(KVMMSIRoute));
        route->kroute.gsi = virq;
        route->kroute.type = KVM_IRQ_ROUTING_MSI;
        route->kroute.flags = 0;
        route->kroute.u.msi.address_lo = (uint32_t)msg.address;
        route->kroute.u.msi.address_hi = msg.address >> 32;
        route->kroute.u.msi.data = msg.data;

        kvm_add_routing_entry(s, &route->kroute);

        QTAILQ_INSERT_TAIL(&s->msi_hashtab[kvm_hash_msi(msg.data)], route,
                           entry);
    }

    assert(route->kroute.type == KVM_IRQ_ROUTING_MSI);

    return kvm_set_irq(s, route->kroute.gsi, 1);
}

int kvm_irqchip_add_msi_route(KVMState *s, MSIMessage msg)
{
    struct kvm_irq_routing_entry kroute;
    int virq;

    if (!kvm_gsi_routing_enabled()) {
        return -ENOSYS;
    }

    virq = kvm_irqchip_get_virq(s);
    if (virq < 0) {
        return virq;
    }

    kroute.gsi = virq;
    kroute.type = KVM_IRQ_ROUTING_MSI;
    kroute.flags = 0;
    kroute.u.msi.address_lo = (uint32_t)msg.address;
    kroute.u.msi.address_hi = msg.address >> 32;
    kroute.u.msi.data = msg.data;

    kvm_add_routing_entry(s, &kroute);

    return virq;
}

int kvm_irqchip_update_msi_route(KVMState *s, int virq, MSIMessage msg)
{
    struct kvm_irq_routing_entry kroute;

    if (!kvm_irqchip_in_kernel()) {
        return -ENOSYS;
    }

    kroute.gsi = virq;
    kroute.type = KVM_IRQ_ROUTING_MSI;
    kroute.flags = 0;
    kroute.u.msi.address_lo = (uint32_t)msg.address;
    kroute.u.msi.address_hi = msg.address >> 32;
    kroute.u.msi.data = msg.data;

    return kvm_update_routing_entry(s, &kroute);
}

static int kvm_irqchip_assign_irqfd(KVMState *s, int fd, int virq, bool assign)
{
    struct kvm_irqfd irqfd = {
        .fd = fd,
        .gsi = virq,
        .flags = assign ? 0 : KVM_IRQFD_FLAG_DEASSIGN,
    };

    if (!kvm_irqfds_enabled()) {
        return -ENOSYS;
    }

    return kvm_vm_ioctl(s, KVM_IRQFD, &irqfd);
}

#else /* !KVM_CAP_IRQ_ROUTING */

static void kvm_init_irq_routing(KVMState *s)
{
}

void kvm_irqchip_release_virq(KVMState *s, int virq)
{
}

int kvm_irqchip_send_msi(KVMState *s, MSIMessage msg)
{
    abort();
}

int kvm_irqchip_add_msi_route(KVMState *s, MSIMessage msg)
{
    return -ENOSYS;
}

static int kvm_irqchip_assign_irqfd(KVMState *s, int fd, int virq, bool assign)
{
    abort();
}
#endif /* !KVM_CAP_IRQ_ROUTING */

int kvm_irqchip_add_irqfd_notifier(KVMState *s, EventNotifier *n, int virq)
{
    return kvm_irqchip_assign_irqfd(s, event_notifier_get_fd(n), virq, true);
}

int kvm_irqchip_remove_irqfd_notifier(KVMState *s, EventNotifier *n, int virq)
{
    return kvm_irqchip_assign_irqfd(s, event_notifier_get_fd(n), virq, false);
}

static int kvm_irqchip_create(KVMState *s)
{
    QemuOptsList *list = qemu_find_opts("machine");
    int ret;

    if (QTAILQ_EMPTY(&list->head) ||
        !qemu_opt_get_bool(QTAILQ_FIRST(&list->head),
                           "kernel_irqchip", true) ||
        !kvm_check_extension(s, KVM_CAP_IRQCHIP)) {
        return 0;
    }

    ret = kvm_vm_ioctl(s, KVM_CREATE_IRQCHIP);
    if (ret < 0) {
        fprintf(stderr, "Create kernel irqchip failed\n");
        return ret;
    }

    kvm_kernel_irqchip = true;
    /* If we have an in-kernel IRQ chip then we must have asynchronous
     * interrupt delivery (though the reverse is not necessarily true)
     */
    kvm_async_interrupts_allowed = true;

    kvm_init_irq_routing(s);

    return 0;
}

static int kvm_max_vcpus(KVMState *s)
{
    int ret;

    /* Find number of supported CPUs using the recommended
     * procedure from the kernel API documentation to cope with
     * older kernels that may be missing capabilities.
     */
    ret = kvm_check_extension(s, KVM_CAP_MAX_VCPUS);
    if (ret) {
        return ret;
    }
    ret = kvm_check_extension(s, KVM_CAP_NR_VCPUS);
    if (ret) {
        return ret;
    }

    return 4;
}

int kvm_init(void)
{
    static const char upgrade_note[] =
        "Please upgrade to at least kernel 2.6.29 or recent kvm-kmod\n"
        "(see http://sourceforge.net/projects/kvm).\n";
    KVMState *s;
    const KVMCapabilityInfo *missing_cap;
    int ret;
    int i;
    int max_vcpus;

    s = g_malloc0(sizeof(KVMState));

    /*
     * On systems where the kernel can support different base page
     * sizes, host page size may be different from TARGET_PAGE_SIZE,
     * even with KVM.  TARGET_PAGE_SIZE is assumed to be the minimum
     * page size for the system though.
     */
    assert(TARGET_PAGE_SIZE <= getpagesize());

#ifdef KVM_CAP_SET_GUEST_DEBUG
    QTAILQ_INIT(&s->kvm_sw_breakpoints);
#endif
    for (i = 0; i < ARRAY_SIZE(s->slots); i++) {
        s->slots[i].slot = i;
    }
    s->vmfd = -1;
    s->fd = qemu_open("/dev/kvm", O_RDWR);
    if (s->fd == -1) {
        fprintf(stderr, "Could not access KVM kernel module: %m\n");
        ret = -errno;
        goto err;
    }

    ret = kvm_ioctl(s, KVM_GET_API_VERSION, 0);
    if (ret < KVM_API_VERSION) {
        if (ret > 0) {
            ret = -EINVAL;
        }
        fprintf(stderr, "kvm version too old\n");
        goto err;
    }

    if (ret > KVM_API_VERSION) {
        ret = -EINVAL;
        fprintf(stderr, "kvm version not supported\n");
        goto err;
    }

    max_vcpus = kvm_max_vcpus(s);
    if (smp_cpus > max_vcpus) {
        ret = -EINVAL;
        fprintf(stderr, "Number of SMP cpus requested (%d) exceeds max cpus "
                "supported by KVM (%d)\n", smp_cpus, max_vcpus);
        goto err;
    }

    s->vmfd = kvm_ioctl(s, KVM_CREATE_VM, 0);
    if (s->vmfd < 0) {
#ifdef TARGET_S390X
        fprintf(stderr, "Please add the 'switch_amode' kernel parameter to "
                        "your host kernel command line\n");
#endif
        ret = s->vmfd;
        goto err;
    }

    missing_cap = kvm_check_extension_list(s, kvm_required_capabilites);
    if (!missing_cap) {
        missing_cap =
            kvm_check_extension_list(s, kvm_arch_required_capabilities);
    }
    if (missing_cap) {
        ret = -EINVAL;
        fprintf(stderr, "kvm does not support %s\n%s",
                missing_cap->name, upgrade_note);
        goto err;
    }

    s->coalesced_mmio = kvm_check_extension(s, KVM_CAP_COALESCED_MMIO);

    s->broken_set_mem_region = 1;
    ret = kvm_check_extension(s, KVM_CAP_JOIN_MEMORY_REGIONS_WORKS);
    if (ret > 0) {
        s->broken_set_mem_region = 0;
    }

#ifdef KVM_CAP_VCPU_EVENTS
    s->vcpu_events = kvm_check_extension(s, KVM_CAP_VCPU_EVENTS);
#endif

    s->robust_singlestep =
        kvm_check_extension(s, KVM_CAP_X86_ROBUST_SINGLESTEP);

#ifdef KVM_CAP_DEBUGREGS
    s->debugregs = kvm_check_extension(s, KVM_CAP_DEBUGREGS);
#endif

#ifdef KVM_CAP_XSAVE
    s->xsave = kvm_check_extension(s, KVM_CAP_XSAVE);
#endif

#ifdef KVM_CAP_XCRS
    s->xcrs = kvm_check_extension(s, KVM_CAP_XCRS);
#endif

#ifdef KVM_CAP_PIT_STATE2
    s->pit_state2 = kvm_check_extension(s, KVM_CAP_PIT_STATE2);
#endif

#ifdef KVM_CAP_IRQ_ROUTING
    s->direct_msi = (kvm_check_extension(s, KVM_CAP_SIGNAL_MSI) > 0);
#endif

<<<<<<< HEAD
    s->irqchip_inject_ioctl = KVM_IRQ_LINE;
    if (kvm_check_extension(s, KVM_CAP_IRQ_INJECT_STATUS)) {
        s->irqchip_inject_ioctl = KVM_IRQ_LINE_STATUS;
=======
    s->intx_set_mask = kvm_check_extension(s, KVM_CAP_PCI_2_3);

    s->irq_set_ioctl = KVM_IRQ_LINE;
    if (kvm_check_extension(s, KVM_CAP_IRQ_INJECT_STATUS)) {
        s->irq_set_ioctl = KVM_IRQ_LINE_STATUS;
>>>>>>> e744c06f
    }

    ret = kvm_arch_init(s);
    if (ret < 0) {
        goto err;
    }

    ret = kvm_irqchip_create(s);
    if (ret < 0) {
        goto err;
    }

    kvm_state = s;
    memory_listener_register(&kvm_memory_listener, NULL);

    s->many_ioeventfds = kvm_check_many_ioeventfds();

    cpu_interrupt_handler = kvm_handle_interrupt;

    return 0;

err:
    if (s->vmfd >= 0) {
        close(s->vmfd);
    }
    if (s->fd != -1) {
        close(s->fd);
    }
    g_free(s);

    return ret;
}

static void kvm_handle_io(uint16_t port, void *data, int direction, int size,
                          uint32_t count)
{
    int i;
    uint8_t *ptr = data;

    for (i = 0; i < count; i++) {
        if (direction == KVM_EXIT_IO_IN) {
            switch (size) {
            case 1:
                stb_p(ptr, cpu_inb(port));
                break;
            case 2:
                stw_p(ptr, cpu_inw(port));
                break;
            case 4:
                stl_p(ptr, cpu_inl(port));
                break;
            }
        } else {
            switch (size) {
            case 1:
                cpu_outb(port, ldub_p(ptr));
                break;
            case 2:
                cpu_outw(port, lduw_p(ptr));
                break;
            case 4:
                cpu_outl(port, ldl_p(ptr));
                break;
            }
        }

        ptr += size;
    }
}

static int kvm_handle_internal_error(CPUArchState *env, struct kvm_run *run)
{
    fprintf(stderr, "KVM internal error.");
    if (kvm_check_extension(kvm_state, KVM_CAP_INTERNAL_ERROR_DATA)) {
        int i;

        fprintf(stderr, " Suberror: %d\n", run->internal.suberror);
        for (i = 0; i < run->internal.ndata; ++i) {
            fprintf(stderr, "extra data[%d]: %"PRIx64"\n",
                    i, (uint64_t)run->internal.data[i]);
        }
    } else {
        fprintf(stderr, "\n");
    }
    if (run->internal.suberror == KVM_INTERNAL_ERROR_EMULATION) {
        fprintf(stderr, "emulation failure\n");
        if (!kvm_arch_stop_on_emulation_error(env)) {
            cpu_dump_state(env, stderr, fprintf, CPU_DUMP_CODE);
            return EXCP_INTERRUPT;
        }
    }
    /* FIXME: Should trigger a qmp message to let management know
     * something went wrong.
     */
    return -1;
}

void kvm_flush_coalesced_mmio_buffer(void)
{
    KVMState *s = kvm_state;

    if (s->coalesced_flush_in_progress) {
        return;
    }

    s->coalesced_flush_in_progress = true;

    if (s->coalesced_mmio_ring) {
        struct kvm_coalesced_mmio_ring *ring = s->coalesced_mmio_ring;
        while (ring->first != ring->last) {
            struct kvm_coalesced_mmio *ent;

            ent = &ring->coalesced_mmio[ring->first];

            cpu_physical_memory_write(ent->phys_addr, ent->data, ent->len);
            smp_wmb();
            ring->first = (ring->first + 1) % KVM_COALESCED_MMIO_MAX;
        }
    }

    s->coalesced_flush_in_progress = false;
}

static void do_kvm_cpu_synchronize_state(void *_env)
{
    CPUArchState *env = _env;

    if (!env->kvm_vcpu_dirty) {
        kvm_arch_get_registers(env);
        env->kvm_vcpu_dirty = 1;
    }
}

void kvm_cpu_synchronize_state(CPUArchState *env)
{
    if (!env->kvm_vcpu_dirty) {
        run_on_cpu(env, do_kvm_cpu_synchronize_state, env);
    }
}

void kvm_cpu_synchronize_post_reset(CPUArchState *env)
{
    kvm_arch_put_registers(env, KVM_PUT_RESET_STATE);
    env->kvm_vcpu_dirty = 0;
}

void kvm_cpu_synchronize_post_init(CPUArchState *env)
{
    kvm_arch_put_registers(env, KVM_PUT_FULL_STATE);
    env->kvm_vcpu_dirty = 0;
}

int kvm_cpu_exec(CPUArchState *env)
{
    struct kvm_run *run = env->kvm_run;
    int ret, run_ret;

    DPRINTF("kvm_cpu_exec()\n");

    if (kvm_arch_process_async_events(env)) {
        env->exit_request = 0;
        return EXCP_HLT;
    }

    do {
        if (env->kvm_vcpu_dirty) {
            kvm_arch_put_registers(env, KVM_PUT_RUNTIME_STATE);
            env->kvm_vcpu_dirty = 0;
        }

        kvm_arch_pre_run(env, run);
        if (env->exit_request) {
            DPRINTF("interrupt exit requested\n");
            /*
             * KVM requires us to reenter the kernel after IO exits to complete
             * instruction emulation. This self-signal will ensure that we
             * leave ASAP again.
             */
            qemu_cpu_kick_self();
        }
        qemu_mutex_unlock_iothread();

        run_ret = kvm_vcpu_ioctl(env, KVM_RUN, 0);

        qemu_mutex_lock_iothread();
        kvm_arch_post_run(env, run);

        if (run_ret < 0) {
            if (run_ret == -EINTR || run_ret == -EAGAIN) {
                DPRINTF("io window exit\n");
                ret = EXCP_INTERRUPT;
                break;
            }
            fprintf(stderr, "error: kvm run failed %s\n",
                    strerror(-run_ret));
            abort();
        }

        switch (run->exit_reason) {
        case KVM_EXIT_IO:
            DPRINTF("handle_io\n");
            kvm_handle_io(run->io.port,
                          (uint8_t *)run + run->io.data_offset,
                          run->io.direction,
                          run->io.size,
                          run->io.count);
            ret = 0;
            break;
        case KVM_EXIT_MMIO:
            DPRINTF("handle_mmio\n");
            cpu_physical_memory_rw(run->mmio.phys_addr,
                                   run->mmio.data,
                                   run->mmio.len,
                                   run->mmio.is_write);
            ret = 0;
            break;
        case KVM_EXIT_IRQ_WINDOW_OPEN:
            DPRINTF("irq_window_open\n");
            ret = EXCP_INTERRUPT;
            break;
        case KVM_EXIT_SHUTDOWN:
            DPRINTF("shutdown\n");
            qemu_system_reset_request();
            ret = EXCP_INTERRUPT;
            break;
        case KVM_EXIT_UNKNOWN:
            fprintf(stderr, "KVM: unknown exit, hardware reason %" PRIx64 "\n",
                    (uint64_t)run->hw.hardware_exit_reason);
            ret = -1;
            break;
        case KVM_EXIT_INTERNAL_ERROR:
            ret = kvm_handle_internal_error(env, run);
            break;
        default:
            DPRINTF("kvm_arch_handle_exit\n");
            ret = kvm_arch_handle_exit(env, run);
            break;
        }
    } while (ret == 0);

    if (ret < 0) {
        cpu_dump_state(env, stderr, fprintf, CPU_DUMP_CODE);
        vm_stop(RUN_STATE_INTERNAL_ERROR);
    }

    env->exit_request = 0;
    return ret;
}

int kvm_ioctl(KVMState *s, int type, ...)
{
    int ret;
    void *arg;
    va_list ap;

    va_start(ap, type);
    arg = va_arg(ap, void *);
    va_end(ap);

    ret = ioctl(s->fd, type, arg);
    if (ret == -1) {
        ret = -errno;
    }
    return ret;
}

int kvm_vm_ioctl(KVMState *s, int type, ...)
{
    int ret;
    void *arg;
    va_list ap;

    va_start(ap, type);
    arg = va_arg(ap, void *);
    va_end(ap);

    ret = ioctl(s->vmfd, type, arg);
    if (ret == -1) {
        ret = -errno;
    }
    return ret;
}

int kvm_vcpu_ioctl(CPUArchState *env, int type, ...)
{
    int ret;
    void *arg;
    va_list ap;

    va_start(ap, type);
    arg = va_arg(ap, void *);
    va_end(ap);

    ret = ioctl(env->kvm_fd, type, arg);
    if (ret == -1) {
        ret = -errno;
    }
    return ret;
}

int kvm_has_sync_mmu(void)
{
    return kvm_check_extension(kvm_state, KVM_CAP_SYNC_MMU);
}

int kvm_has_vcpu_events(void)
{
    return kvm_state->vcpu_events;
}

int kvm_has_robust_singlestep(void)
{
    return kvm_state->robust_singlestep;
}

int kvm_has_debugregs(void)
{
    return kvm_state->debugregs;
}

int kvm_has_xsave(void)
{
    return kvm_state->xsave;
}

int kvm_has_xcrs(void)
{
    return kvm_state->xcrs;
}

int kvm_has_pit_state2(void)
{
    return kvm_state->pit_state2;
}

int kvm_has_many_ioeventfds(void)
{
    if (!kvm_enabled()) {
        return 0;
    }
    return kvm_state->many_ioeventfds;
}

int kvm_has_gsi_routing(void)
{
#ifdef KVM_CAP_IRQ_ROUTING
    return kvm_check_extension(kvm_state, KVM_CAP_IRQ_ROUTING);
#else
    return false;
#endif
}

int kvm_has_intx_set_mask(void)
{
    return kvm_state->intx_set_mask;
}

void *kvm_vmalloc(ram_addr_t size)
{
#ifdef TARGET_S390X
    void *mem;

    mem = kvm_arch_vmalloc(size);
    if (mem) {
        return mem;
    }
#endif
    return qemu_vmalloc(size);
}

void kvm_setup_guest_memory(void *start, size_t size)
{
#ifdef CONFIG_VALGRIND_H
    VALGRIND_MAKE_MEM_DEFINED(start, size);
#endif
    if (!kvm_has_sync_mmu()) {
        int ret = qemu_madvise(start, size, QEMU_MADV_DONTFORK);

        if (ret) {
            perror("qemu_madvise");
            fprintf(stderr,
                    "Need MADV_DONTFORK in absence of synchronous KVM MMU\n");
            exit(1);
        }
    }
}

#ifdef KVM_CAP_SET_GUEST_DEBUG
struct kvm_sw_breakpoint *kvm_find_sw_breakpoint(CPUArchState *env,
                                                 target_ulong pc)
{
    struct kvm_sw_breakpoint *bp;

    QTAILQ_FOREACH(bp, &env->kvm_state->kvm_sw_breakpoints, entry) {
        if (bp->pc == pc) {
            return bp;
        }
    }
    return NULL;
}

int kvm_sw_breakpoints_active(CPUArchState *env)
{
    return !QTAILQ_EMPTY(&env->kvm_state->kvm_sw_breakpoints);
}

struct kvm_set_guest_debug_data {
    struct kvm_guest_debug dbg;
    CPUArchState *env;
    int err;
};

static void kvm_invoke_set_guest_debug(void *data)
{
    struct kvm_set_guest_debug_data *dbg_data = data;
    CPUArchState *env = dbg_data->env;

    dbg_data->err = kvm_vcpu_ioctl(env, KVM_SET_GUEST_DEBUG, &dbg_data->dbg);
}

int kvm_update_guest_debug(CPUArchState *env, unsigned long reinject_trap)
{
    struct kvm_set_guest_debug_data data;

    data.dbg.control = reinject_trap;

    if (env->singlestep_enabled) {
        data.dbg.control |= KVM_GUESTDBG_ENABLE | KVM_GUESTDBG_SINGLESTEP;
    }
    kvm_arch_update_guest_debug(env, &data.dbg);
    data.env = env;

    run_on_cpu(env, kvm_invoke_set_guest_debug, &data);
    return data.err;
}

int kvm_insert_breakpoint(CPUArchState *current_env, target_ulong addr,
                          target_ulong len, int type)
{
    struct kvm_sw_breakpoint *bp;
    CPUArchState *env;
    int err;

    if (type == GDB_BREAKPOINT_SW) {
        bp = kvm_find_sw_breakpoint(current_env, addr);
        if (bp) {
            bp->use_count++;
            return 0;
        }

        bp = g_malloc(sizeof(struct kvm_sw_breakpoint));
        if (!bp) {
            return -ENOMEM;
        }

        bp->pc = addr;
        bp->use_count = 1;
        err = kvm_arch_insert_sw_breakpoint(current_env, bp);
        if (err) {
            g_free(bp);
            return err;
        }

        QTAILQ_INSERT_HEAD(&current_env->kvm_state->kvm_sw_breakpoints,
                          bp, entry);
    } else {
        err = kvm_arch_insert_hw_breakpoint(addr, len, type);
        if (err) {
            return err;
        }
    }

    for (env = first_cpu; env != NULL; env = env->next_cpu) {
        err = kvm_update_guest_debug(env, 0);
        if (err) {
            return err;
        }
    }
    return 0;
}

int kvm_remove_breakpoint(CPUArchState *current_env, target_ulong addr,
                          target_ulong len, int type)
{
    struct kvm_sw_breakpoint *bp;
    CPUArchState *env;
    int err;

    if (type == GDB_BREAKPOINT_SW) {
        bp = kvm_find_sw_breakpoint(current_env, addr);
        if (!bp) {
            return -ENOENT;
        }

        if (bp->use_count > 1) {
            bp->use_count--;
            return 0;
        }

        err = kvm_arch_remove_sw_breakpoint(current_env, bp);
        if (err) {
            return err;
        }

        QTAILQ_REMOVE(&current_env->kvm_state->kvm_sw_breakpoints, bp, entry);
        g_free(bp);
    } else {
        err = kvm_arch_remove_hw_breakpoint(addr, len, type);
        if (err) {
            return err;
        }
    }

    for (env = first_cpu; env != NULL; env = env->next_cpu) {
        err = kvm_update_guest_debug(env, 0);
        if (err) {
            return err;
        }
    }
    return 0;
}

void kvm_remove_all_breakpoints(CPUArchState *current_env)
{
    struct kvm_sw_breakpoint *bp, *next;
    KVMState *s = current_env->kvm_state;
    CPUArchState *env;

    QTAILQ_FOREACH_SAFE(bp, &s->kvm_sw_breakpoints, entry, next) {
        if (kvm_arch_remove_sw_breakpoint(current_env, bp) != 0) {
            /* Try harder to find a CPU that currently sees the breakpoint. */
            for (env = first_cpu; env != NULL; env = env->next_cpu) {
                if (kvm_arch_remove_sw_breakpoint(env, bp) == 0) {
                    break;
                }
            }
        }
    }
    kvm_arch_remove_all_hw_breakpoints();

    for (env = first_cpu; env != NULL; env = env->next_cpu) {
        kvm_update_guest_debug(env, 0);
    }
}

#else /* !KVM_CAP_SET_GUEST_DEBUG */

int kvm_update_guest_debug(CPUArchState *env, unsigned long reinject_trap)
{
    return -EINVAL;
}

int kvm_insert_breakpoint(CPUArchState *current_env, target_ulong addr,
                          target_ulong len, int type)
{
    return -EINVAL;
}

int kvm_remove_breakpoint(CPUArchState *current_env, target_ulong addr,
                          target_ulong len, int type)
{
    return -EINVAL;
}

void kvm_remove_all_breakpoints(CPUArchState *current_env)
{
}
#endif /* !KVM_CAP_SET_GUEST_DEBUG */

int kvm_set_signal_mask(CPUArchState *env, const sigset_t *sigset)
{
    struct kvm_signal_mask *sigmask;
    int r;

    if (!sigset) {
        return kvm_vcpu_ioctl(env, KVM_SET_SIGNAL_MASK, NULL);
    }

    sigmask = g_malloc(sizeof(*sigmask) + sizeof(*sigset));

    sigmask->len = 8;
    memcpy(sigmask->sigset, sigset, sizeof(*sigset));
    r = kvm_vcpu_ioctl(env, KVM_SET_SIGNAL_MASK, sigmask);
    g_free(sigmask);

    return r;
}

int kvm_set_ioeventfd_mmio(int fd, uint32_t addr, uint32_t val, bool assign,
                           uint32_t size)
{
    int ret;
    struct kvm_ioeventfd iofd;

    iofd.datamatch = val;
    iofd.addr = addr;
    iofd.len = size;
    iofd.flags = KVM_IOEVENTFD_FLAG_DATAMATCH;
    iofd.fd = fd;

    if (!kvm_enabled()) {
        return -ENOSYS;
    }

    if (!assign) {
        iofd.flags |= KVM_IOEVENTFD_FLAG_DEASSIGN;
    }

    ret = kvm_vm_ioctl(kvm_state, KVM_IOEVENTFD, &iofd);

    if (ret < 0) {
        return -errno;
    }

    return 0;
}

int kvm_set_ioeventfd_pio_word(int fd, uint16_t addr, uint16_t val, bool assign)
{
    struct kvm_ioeventfd kick = {
        .datamatch = val,
        .addr = addr,
        .len = 2,
        .flags = KVM_IOEVENTFD_FLAG_DATAMATCH | KVM_IOEVENTFD_FLAG_PIO,
        .fd = fd,
    };
    int r;
    if (!kvm_enabled()) {
        return -ENOSYS;
    }
    if (!assign) {
        kick.flags |= KVM_IOEVENTFD_FLAG_DEASSIGN;
    }
    r = kvm_vm_ioctl(kvm_state, KVM_IOEVENTFD, &kick);
    if (r < 0) {
        return r;
    }
    return 0;
}

int kvm_on_sigbus_vcpu(CPUArchState *env, int code, void *addr)
{
    return kvm_arch_on_sigbus_vcpu(env, code, addr);
}

int kvm_on_sigbus(int code, void *addr)
{
    return kvm_arch_on_sigbus(code, addr);
}<|MERGE_RESOLUTION|>--- conflicted
+++ resolved
@@ -1383,17 +1383,11 @@
     s->direct_msi = (kvm_check_extension(s, KVM_CAP_SIGNAL_MSI) > 0);
 #endif
 
-<<<<<<< HEAD
-    s->irqchip_inject_ioctl = KVM_IRQ_LINE;
-    if (kvm_check_extension(s, KVM_CAP_IRQ_INJECT_STATUS)) {
-        s->irqchip_inject_ioctl = KVM_IRQ_LINE_STATUS;
-=======
     s->intx_set_mask = kvm_check_extension(s, KVM_CAP_PCI_2_3);
 
     s->irq_set_ioctl = KVM_IRQ_LINE;
     if (kvm_check_extension(s, KVM_CAP_IRQ_INJECT_STATUS)) {
         s->irq_set_ioctl = KVM_IRQ_LINE_STATUS;
->>>>>>> e744c06f
     }
 
     ret = kvm_arch_init(s);
