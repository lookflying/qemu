--- conflicted
+++ resolved
@@ -391,11 +391,8 @@
     ARM_FEATURE_ARM_DIV, /* divide supported in ARM encoding */
     ARM_FEATURE_VFP4, /* VFPv4 (implies that NEON is v2) */
     ARM_FEATURE_GENERIC_TIMER,
-<<<<<<< HEAD
+    ARM_FEATURE_MVFR, /* Media and VFP Feature Registers 0 and 1 */
     ARM_FEATURE_TRUSTZONE, /* TrustZone Security Extensions. */
-=======
-    ARM_FEATURE_MVFR, /* Media and VFP Feature Registers 0 and 1 */
->>>>>>> f05f6b4a
 };
 
 static inline int arm_feature(CPUARMState *env, int feature)
